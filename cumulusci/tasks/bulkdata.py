from cumulusci.tasks.salesforce import BaseSalesforceApiTask

import csv
import time
import hiyapyco
import xml.etree.ElementTree as ET

import datetime
import requests
import tempfile
import unicodecsv

from collections import OrderedDict

from salesforce_bulk import CsvDictsAdapter

from sqlalchemy.ext.automap import automap_base
from sqlalchemy.orm import create_session
from sqlalchemy.orm import mapper
from sqlalchemy.orm import Session
from sqlalchemy import create_engine
from sqlalchemy import Column
from sqlalchemy import Integer
from sqlalchemy import MetaData
from sqlalchemy import Table
from sqlalchemy import Unicode
from sqlalchemy import text
from sqlalchemy import types
from sqlalchemy import event

# TODO: UserID Catcher
# TODO: Dater

# Create a custom sqlalchemy field type for sqlite datetime fields which are stored as integer of epoch time
class EpochType(types.TypeDecorator):
    impl = types.Integer

    epoch = datetime.datetime(1970, 1, 1, 0, 0, 0)

    def process_bind_param(self, value, dialect):
<<<<<<< HEAD
        return (value // 1000 - self.epoch).total_seconds()
=======
        return int((value - self.epoch).total_seconds()) * 1000
>>>>>>> ba9cb0c5

    def process_result_value(self, value, dialect):
        return self.epoch + datetime.timedelta(seconds=value // 1000)

# Listen for sqlalchemy column_reflect event and map datetime fields to EpochType
@event.listens_for(Table, "column_reflect")
def setup_epoch(inspector, table, column_info):
    if isinstance(column_info['type'], types.DateTime):
        column_info['type'] = EpochType()

class DeleteData(BaseSalesforceApiTask):

    task_options = {
        'objects': {
            'description': 'A list of objects to delete records from in order of deletion.  If passed via command line, use a comma separated string',
            'required': True,
        }
    }

    def _init_options(self, kwargs):
        super(DeleteData, self)._init_options(kwargs)
       
        # Split and trim objects string into a list if not already a list
        if not isinstance(self.options['objects'], list):
            self.options['objects'] = [obj.strip() for obj in self.options['objects'].split(',')]

    def _run_task(self):
        for obj in self.options['objects']:
            self.logger.info('Deleting all {} records'.format(obj))
            # Query for all record ids
            self.logger.info('  Querying for all {} objects'.format(obj))
            query_job = self.bulk.create_query_job(obj, contentType='CSV')
            batch = self.bulk.query(query_job, "select Id from {}".format(obj))
            while not self.bulk.is_batch_done(batch, query_job):
                time.sleep(10)
            self.bulk.close_job(query_job)
            delete_rows = []
            for result in self.bulk.get_all_results_for_query_batch(batch,query_job):
                reader = unicodecsv.DictReader(result, encoding='utf-8')
                for row in reader:
                    delete_rows.append(row)

            if not delete_rows:
                self.logger.info('  No {} objects found, skipping delete'.format(obj))
                continue

            # Delete the records
            delete_job = self.bulk.create_delete_job(obj, contentType='CSV')
            self.logger.info('  Deleting {} {} records'.format(len(delete_rows), obj))
            batch_num = 1
            for batch in self._upload_batch(delete_job, delete_rows):
                self.logger.info('    Uploaded batch {}'.format(batch))
                while not self.bulk.is_batch_done(batch, delete_job):
                    self.logger.info('      Checking status of batch {0}'.format(batch_num))
                    time.sleep(10)
                self.logger.info('      Batch {} complete'.format(batch))
                batch_num += 1
            self.bulk.close_job(delete_job)

    def _split_batches(self, data, batch_size):
        """Yield successive n-sized chunks from l."""
        for i in range(0, len(data), batch_size):
            yield data[i:i + batch_size]

    def _upload_batch(self, job, data):
        # Split into batches
        batches = self._split_batches(data, 2500)

        uri = "{}/job/{}/batch".format(self.bulk.endpoint, job)
        headers = self.bulk.headers({"Content-Type": "text/csv"})
        for batch in batches:
            data = ['"Id"']
            data += ['"{}"'.format(record['Id']) for record in batch]
            data = '\n'.join(data)
            resp = requests.post(uri, data=data, headers=headers)
            content = resp.content

            if resp.status_code >= 400:
                self.bulk.raise_error(content, resp.status_code)

            tree = ET.fromstring(content)
            batch_id = tree.findtext("{%s}id" % self.bulk.jobNS)

            yield batch_id
        
class LoadData(BaseSalesforceApiTask):

    task_options = {
        'database_url': {
            'description': 'The database url to a database containing the test data to load',
            'required': True,
        },
        'mapping': {
            'description': 'The path to a yaml file containing mappings of the database fields to Salesforce object fields',
            'required': True,
        },
    }

    def _run_task(self):
        self._init_mapping()
        self._init_db()

        for name, mapping in self.mapping.items():
            api = mapping.get('api', 'bulk')
            if mapping.get('retrieve_only', False):
                continue

            self.logger.info('Running Job: {} with {} API'.format(name, api))
            rows = self._get_batches(mapping)

            if api is 'bulk':
                self._upload_batches(mapping, rows)
            elif api is 'sobject':
                self._sobject_api_upload_batches(mapping, rows)

    def _sobject_api_upload_batches(self, mapping, batches):
        for batch, batch_rows in batches:
            pass

    def _create_job(self, mapping):
        action = mapping.get('action', 'insert')
        job_id = None

        if action == 'insert':
            job_id = self.bulk.create_insert_job(mapping['sf_object'], contentType='CSV')

        if not job_id:
            self.logger.error('  No handler for action type {}'.format(action))

        self.logger.info('  Created bulk job {}'.format(job_id))

        return job_id

    def _upload_batches(self, mapping, batches):
        job_id = None
        table = self.tables[mapping.get('table')]

        for batch, batch_rows in batches:
            if not job_id:
                # Create a job only once we have the first batch to load into it
                job_id = self._create_job(mapping)

            # Prepare the rows
            rows = CsvDictsAdapter(iter(batch))

            # Create the batch
            batch_id = self.bulk.post_batch(job_id, rows)
            self.logger.info('    Uploaded batch {}'.format(batch_id))
            while not self.bulk.is_batch_done(batch_id, job_id):
                self.logger.info('      Checking batch status...')
                time.sleep(10)
            
            # Wait for batch to complete
            res = self.bulk.wait_for_batch(job_id, batch_id)
            self.logger.info('      Batch {} complete'.format(batch_id))

            # salesforce_bulk is broken in fetching id results so do it manually
            results_url = '{}/job/{}/batch/{}/result'.format(self.bulk.endpoint, job_id, batch_id)
            headers = self.bulk.headers()
            resp = requests.get(results_url, headers=headers)
            csv_file = tempfile.TemporaryFile()
            csv_file.write(resp.content)
            csv_file.seek(0)
            reader = csv.DictReader(csv_file)

            # Write to the local Id column on the uploaded rows
            i = 0
            for result in reader:
                row = batch_rows[i]
                i += 1
                if result['Id']:
                    setattr(row, mapping['fields']['Id'], result['Id'])

            # Commit to the db
            self.session.commit()
        
        self.bulk.close_job(job_id)
        
    def _query_db(self, mapping):
        table = self.tables[mapping.get('table')]

        query = self.session.query(table)
        if 'filters' in mapping:
            filter_args = []
            for f in mapping['filters']:
                filter_args.append(text(f))
            query = query.filter(*filter_args)
        return query


    def _get_batches(self, mapping, batch_size=None):
        if batch_size is None:
            batch_size = 10000

        action = mapping.get('action', 'insert')
        fields = mapping.get('fields', {}).copy()
        static = mapping.get('static', {})
        lookups = mapping.get('lookups', {})
        record_type = mapping.get('record_type')

        # Skip Id field on insert
        if action == 'insert' and 'Id' in fields:
            del fields['Id']

        # Build the list of fields to import
        import_fields = (
            list(fields.keys()) +
            list(static.keys()) +
            list(lookups.keys())
        )

        if record_type:
            import_fields.append('RecordTypeId')
            # default to the profile assigned recordtype if we can't find any
            # query for the RT by developer name
            try:
                query = "SELECT Id FROM RecordType WHERE SObjectType='{0}'" \
                    "AND DeveloperName = '{1}' LIMIT 1"
                record_type_id = self.sf.query(
                    query.format(mapping.get('sf_object'), record_type)
                )['records'][0]['Id']
            except (KeyError, IndexError):
                record_type_id = None

        query = self._query_db(mapping)

        total_rows = 0
        batch_num = 1
        batch = []
        batch_rows = []

        for row in query:
            total_rows += 1

            # Get the row data from the mapping and database values
            csv_row = {}
            for key, value in fields.items():
                csv_row[key] = getattr(row, value)
            for key, value in static.items():
                csv_row[key] = value
            for key, lookup in lookups.items():
                kwargs = {lookup['join_field']: getattr(row, lookup['key_field'])}
                try:
                    res = self.session.query(self.tables[lookup['table']]).filter_by(**kwargs).one()
                    csv_row[key] = getattr(res, lookup['value_field'])
                except:
                    csv_row[key] = None
            if record_type:
                csv_row['RecordTypeId'] = record_type_id

            # utf-8 encode row values
            for key, value in csv_row.items():
                if value:
                    if isinstance(value, datetime.datetime):
                        csv_row[key] = value.isoformat()
                    else:
                        try:
                            csv_row[key] = value.encode('utf8')
                        except AttributeError:
                            continue

            # Write to csv file
            batch.append(csv_row)

            batch_rows.append(row)

            # Slice into batches
            if len(batch) == batch_size:
                self.logger.info('    Processing batch {}'.format(batch_num))
                yield batch, batch_rows

                # Start the next batch
                batch_num += 1
                batch = []
                batch_rows = []

        self.logger.info('  Prepared {} rows for import to {}'.format(total_rows, mapping['sf_object']))

        if batch:
            yield batch, batch_rows

    def _init_db(self):
        # initialize the DB engine
        self.engine = create_engine(self.options['database_url'])

        # initialize DB metadata
        self.metadata = MetaData()
        self.metadata.bind = self.engine

        # initialize the automap mapping
        self.base = automap_base(bind=self.engine, metadata=self.metadata)
        self.base.prepare(self.engine, reflect=True)

        # Loop through mappings and reflect each referenced table
        self.tables = {}
        for name, mapping in self.mapping.items():
            if 'table' in mapping and mapping['table'] not in self.tables:
                self.tables[mapping['table']] = self.base.classes[mapping['table']]

        # initialize the DB session
        self.session = Session(self.engine)

    def _init_mapping(self):
        self.mapping = hiyapyco.load(
            self.options['mapping'],
            loglevel='INFO'
        )

class QueryData(BaseSalesforceApiTask):
    task_options = {
        'database_url': {
            'description': 'A DATABASE_URL where the query output should be written',
            'required': True,
        },
        'mapping': {
            'description': 'The path to a yaml file containing mappings of the database fields to Salesforce object fields',
            'required': True,
        },
    }

    def _run_task(self):
        self._init_mapping()
        self._init_db()

        for name, mapping in self.mappings.items():
            fields = self._fields_for_mapping(mapping)
            soql = self._soql_for_mapping(mapping)
            self._run_query(soql, mapping)

    def _init_db(self):
        self.models = {}

        # initialize the DB engine
        self.engine = create_engine(self.options['database_url'])

        # initialize DB metadata
        self.metadata = MetaData()
        self.metadata.bind = self.engine

        # Create the tables
        self._create_tables()

        # initialize the automap mapping
        self.base = automap_base(bind=self.engine, metadata=self.metadata)
        self.base.prepare(self.engine, reflect=True)

        # Loop through mappings and reflect each referenced table
        self.tables = {}
        #for name, mapping in self.mapping.items():
            #if 'table' in mapping and mapping['table'] not in self.tables:
                #self.tables[mapping['table']] = self.base.classes[mapping['table']]

        # initialize session
        self.session = create_session(bind=self.engine, autocommit=False)

    def _init_mapping(self):
        self.mappings = hiyapyco.load(
            self.options['mapping'],
            loglevel='INFO'
        )
        #self.mappings = [(name, mapping) for name, mapping in self.mappings.items()]
        #self.mappings.reverse()
        #rev_mappings = OrderedDict()
        #for mapping_item in self.mappings:
        #    rev_mappings[mapping_item[0]] = mapping_item[1]
        #self.mappings = rev_mappings

    def _soql_for_mapping(self, mapping):
        sf_object = mapping['sf_object']
        fields = [field['sf'] for field in self._fields_for_mapping(mapping)]
        soql = "SELECT {fields} FROM {sf_object}".format(**{
            'fields': ', '.join(fields),
            'sf_object': sf_object,
        })
        if 'record_type' in mapping:
            soql += ' WHERE RecordType.DeveloperName = \'{}\''.format(mapping['record_type'])
        return soql

    def _run_query(self, soql, mapping):
        self.logger.info('Creating bulk job for: {sf_object}'.format(**mapping))
        job = self.bulk.create_query_job(mapping['sf_object'], contentType='CSV')
        self.logger.info('Job id: {0}'.format(job))
        self.logger.info('Submitting query: {}'.format(soql))
        batch = self.bulk.query(job, soql)
        self.logger.info('Batch id: {0}'.format(batch))
        self.bulk.wait_for_batch(job, batch)
        self.logger.info('Batch {0} finished'.format(batch))
        self.bulk.close_job(job)
        self.logger.info('Job {0} closed'.format(job))

        field_map = {}
        for field in self._fields_for_mapping(mapping):
            field_map[field['sf']] = field['db']

        for result in self.bulk.get_all_results_for_query_batch(batch, job):
            reader = unicodecsv.DictReader(result, encoding='utf-8')
            for row in reader:
                self._import_row(row, mapping, field_map)

        self.session.commit()

    def _import_row(self, row, mapping, field_map):
        model = self.models[mapping['table']]
        mapped_row = {}
        for key, value in row.items():
            if key in mapping.get('lookups', {}):
                if not value:
                    mapped_row[field_map[key]] = None
                    continue
                # For lookup fields, the value should be the local db id instead of the sf id
                lookup = mapping['lookups'][key]
                lookup_model = self.models[lookup['table']]
                kwargs = { lookup['value_field']: value }
                res = self.session.query(lookup_model).filter_by(**kwargs).first()
                if res:
                    mapped_row[field_map[key]] = res.id
                else:
                    mapped_row[field_map[key]] = None
            else:
                mapped_row[field_map[key]] = value
        instance = model()
        for key, value in mapped_row.items():
            setattr(instance, key, value)
        if 'record_type' in mapping:
            instance.record_type = mapping['record_type']
        self.session.add(instance)

    def _create_tables(self):
        for name, mapping in self.mappings.items():
            self._create_table(mapping)
        self.metadata.create_all()

    def _fields_for_mapping(self, mapping):
        fields = []
        for sf_field, db_field in mapping.get('fields', {}).items():
            fields.append({ 'sf': sf_field, 'db': db_field })
        for sf_field, lookup in mapping.get('lookups', {}).items():
            fields.append({ 'sf': sf_field, 'db': lookup['key_field'] })
        return fields

    def _create_table(self, mapping):
        model_name = '{}Model'.format(mapping['table'])
        mapper_kwargs = {}
        table_kwargs = {}
        if mapping['table'] in self.models:
            mapper_kwargs['non_primary'] = True
            table_kwargs['extend_existing'] = True
        else:
            self.models[mapping['table']] = type(model_name, (object,), {})
        
        fields = []
        fields.append(Column('id', Integer, primary_key=True))
        if 'record_type' in mapping:
            fields.append(Column('record_type', Unicode(255)))
        for field in self._fields_for_mapping(mapping):
            fields.append(Column(field['db'], Unicode(255)))
        t = Table(
            mapping['table'],
            self.metadata,
            *fields,
            **table_kwargs
        )
        
        
        mapper(self.models[mapping['table']], t, **mapper_kwargs)<|MERGE_RESOLUTION|>--- conflicted
+++ resolved
@@ -38,11 +38,7 @@
     epoch = datetime.datetime(1970, 1, 1, 0, 0, 0)
 
     def process_bind_param(self, value, dialect):
-<<<<<<< HEAD
-        return (value // 1000 - self.epoch).total_seconds()
-=======
         return int((value - self.epoch).total_seconds()) * 1000
->>>>>>> ba9cb0c5
 
     def process_result_value(self, value, dialect):
         return self.epoch + datetime.timedelta(seconds=value // 1000)
