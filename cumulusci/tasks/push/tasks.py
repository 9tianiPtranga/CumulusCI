from datetime import datetime
import time

from cumulusci.core.tasks import BaseTask
from cumulusci.tasks.push.push_api import SalesforcePushApi
from cumulusci.tasks.salesforce import BaseSalesforceApiTask


class BaseSalesforcePushTask(BaseSalesforceApiTask):
<<<<<<< HEAD
    completed_statuses = ['Succeeded','Failed','Canceled']
=======
    completed_statuses = ['Succeeded', 'Failed', 'Cancelled']
>>>>>>> b0b9032e
    api_version = '38.0'

    def _init_task(self):
        super(BaseSalesforcePushTask, self)._init_task()
        self.push = SalesforcePushApi(self.sf, self.logger)

    def _parse_version(self, version):
        # Parse the version number string
        major = None
        minor = None
        patch = None
        build = None
        state = 'Released'
        version_parts = version.split('.')
        if len(version_parts) >= 1:
            major = version_parts[0]
        if len(version_parts) == 2:
            minor = version_parts[1]
            if minor.find('Beta') != -1:
                state = 'Beta'
                minor, build = minor.replace(
                    ' (Beta ',
                    ',',
                ).replace(')', '').split(',')
        if len(version_parts) > 2:
            minor = version_parts[1]
            patch = version_parts[2]
            if patch.find('Beta') != -1:
                state = 'Beta'
                patch, build = minor.replace(
                    ' (Beta ',
                    ',',
                ).replace(')', '').split(',')

        return {
            'major': major,
            'minor': minor,
            'patch': patch,
            'build': build,
            'state': state,
        }

    def _get_version(self, package, version):

        version_info = self._parse_version(version)

        version_where = (
            "ReleaseState = '{}'".format(version_info['state']) +
            " AND MajorVersion = {}".format(version_info['major']) +
            " AND MinorVersion = {}".format(version_info['minor'])
        )
        if version_info.get('patch'):
            version_where += " AND PatchVersion = {}".format(
                version_info['patch']
            )
        if version_info['state'] == 'Beta' and version_info.get('build'):
            version_where += " AND BuildNumber = {}".format(
                version_info['build']
            )

        version = package.get_package_version_objs(version_where, limit=1)
        if not version:
            raise PushApiObjectNotFound(
                'PackageVersion not found.' +
                ' Namespace = {}, Version Info = {}'.format(
                    package.namespace,
                    version_info,
                )
            )
        return version[0]

    def _get_package(self, namespace):
        package = self.push.get_package_objs(
            "NamespacePrefix = '{}'".format(namespace),
            limit=1
        )

        if not package:
            raise PushApiObjectNotFound(
                'The package with namespace {} was not found'.format(namespace)
            )

        return package[0]

    def _load_orgs_file(self, path):
        orgs = []
        with open(path, 'r') as f_orgs:
            for org in f_orgs:
                orgs.append(org.strip())
        return orgs

    def _report_push_status(self, request_id):
        default_where = {'PackagePushRequest': "Id = '{}'".format(request_id)}

        # Create a new PushAPI instance with different settings than self.push
        self.push_report = SalesforcePushApi(
            self.sf,
            self.logger,
            lazy=['subscribers', 'jobs'],
            default_where=default_where,
        )

        # Get the push request
        push_request = self.push_report.get_push_request_objs(
            "Id = '{}'".format(request_id),
            limit=1,
        )
        if not push_request:
            raise PushApiObjectNotFound(
                'Push Request {} was not found'.format(push_request)
            )
        push_request = push_request[0]

        # Check if the request is complete
        interval = 10
        if push_request.status not in self.completed_statuses:
            self.logger.info(
                'Push request is not yet complete.' +
                ' Polling for status every {} seconds until completion'.format(
                    interval
                )
            )

        # Loop waiting for request completion
        i = 0
        while push_request.status not in self.completed_statuses:
            if i == 10:
                self.logger.info(
                    'This is taking a while! Polling every 60 seconds'
                )
                interval = 60
            time.sleep(interval)

            # Clear the method level cache on get_push_requests and
            # get_push_request_objs
            self.push_report.get_push_requests.cache.clear()
            self.push_report.get_push_request_objs.cache.clear()

            # Get the push_request again
            push_request = self.push_report.get_push_request_objs(
                "Id = '{}'".format(request_id),
                limit=1,
            )[0]

            self.logger.info(push_request.status)

            i += 1

        failed_jobs = []
        success_jobs = []
        canceled_jobs = []

        jobs = push_request.get_push_job_objs()
        for job in jobs:
            if job.status == 'Failed':
                failed_jobs.append(job)
            elif job.status == 'Succeeded':
                success_jobs.append(job)
            elif job.status == 'Canceled':
                canceled_jobs.append(job)

        self.logger.info(
            "Push complete: {} succeeded, {} failed, {} canceled".format(
                len(success_jobs),
                len(failed_jobs),
                len(canceled_jobs),
            )
        )

        failed_by_error = {}
        for job in failed_jobs:
            errors = job.get_push_error_objs()
            for error in errors:
                error_key = (
                    error.error_type,
                    error.title,
                    error.message,
                    error.details,
                )
                if error_key not in failed_by_error:
                    failed_by_error[error_key] = []
                failed_by_error[error_key].append(error)

        if failed_jobs:
            self.logger.info("-----------------------------------")
            self.logger.info("Failures by error type")
            self.logger.info("-----------------------------------")
            for key, errors in failed_by_error.items():
                self.logger.info("    ")
                self.logger.info("{} failed with...".format(len(errors)))
                self.logger.info("    Error Type = {}".format(key[0]))
                self.logger.info("    Title = {}".format(key[1]))
                self.logger.info("    Message = {}".format(key[2]))
                self.logger.info("    Details = {}".format(key[3]))


class SchedulePushOrgList(BaseSalesforcePushTask):

    task_options = {
        'orgs': {
            'description': 'The path to a file containing one OrgID per line.',
            'required': True,
        },
        'version': {
            'description': 'The managed package version to push',
            'required': True,
        },
        'namespace': {
            'description': (
                'The managed package namespace to push.' +
                ' Defaults to project__package__namespace.'
            )
        },
        'start_time': {
            'description': (
                'Set the start time (UTC) to queue a future push.' +
                ' Ex: 2016-10-19T10:00'
            )
        },
        'batch_size': {
            'description': (
                'Break pull requests into batches of this many orgs.' +
                ' Defaults to 200.'
            )
        },
    }

    def _init_task(self):
        super(SchedulePushOrgList, self)._init_task()
        self.push = SalesforcePushApi(
            self.sf,
            self.logger,
            self.options['batch_size'],
        )

    def _init_options(self, kwargs):
        super(SchedulePushOrgList, self)._init_options(kwargs)

        # Set the namespace option to the value from cumulusci.yml if not
        # already set
        if not 'namespace' in self.options:
            self.options['namespace'] = (
                self.project_config.project__package__namespace
            )
        if not 'batch_size' in self.options:
            self.options['batch_size'] = 200

    def _get_orgs(self):
        return self._load_orgs_file(self.options.get('orgs'))

    def _run_task(self):
        orgs = self._get_orgs()
        package = self._get_package(self.options.get('namespace'))
        version = self._get_version(package, self.options.get('version'))

        start_time = self.options.get('start_time')
        if start_time:
            start_time = datetime.strptime(start_time, '%Y-%m-%dT%H:%M')
        else:
            # default to 5 minutes in the future to allow for review
            start_time = (
                datetime.datetime.utcnow() + datetime.timedelta(minutes=5)
            )

        self.request_id = self.push.create_push_request(
            version, orgs,
            start_time,
        )

        if len(orgs) > 1000:
            sleep_time_s = 30
            self.logger.info(
                'Delaying {} seconds to allow all jobs to initialize'.format(
                    sleep_time_s
                )
            )
            time.sleep(sleep_time_s)

        self.logger.info('Setting status to Pending to queue execution.')
        self.logger.info('The push upgrade will start at UTC {}'.format(
            start_time
        ))

        # Run the job
        self.logger.info(self.push.run_push_request(self.request_id))
        self.logger.info(
            'Push Request {} is queued for execution.'.format(self.request_id)
        )

        # Report the status if start time is less than 1 minute from now
        if (start_time - datetime.datetime.utcnow() <
                datetime.timedelta(minutes=1)):
            self._report_push_status(self.request_id)
        else:
            self.logger.info('Exiting early since request is in the future')


class SchedulePushOrgQuery(SchedulePushOrgList):
    task_options = {
        'version': {
            'description': 'The managed package version to push',
            'required': True,
        },
        'subscriber_where': {
            'description': (
                "A SOQL style WHERE clause for filtering PackageSubscriber" +
                " objects. Ex: OrgType = 'Sandbox'"
            )
        },
        'min_version': {
            'description': (
                'If set, no subscriber with a version lower than min_version' +
                ' will be selected for push'
            )
        },
        'namespace': {
            'description': (
                'The managed package namespace to push.' +
                ' Defaults to project__package__namespace.'
            )
        },
        'start_time': {
            'description': (
                'Set the start time (UTC) to queue a future push.' +
                ' Ex: 2016-10-19T10:00'
            )
        },
    }

    def _get_orgs(self):
        subscriber_where = self.options.get('subscriber_where')
        default_where = {
            'PackageSubscriber': (
                "OrgStatus = 'Active' AND InstalledStatus = 'i'"
            )
        }
        if subscriber_where:
            default_where['PackageSubscriber'] += ' AND ({})'.format(
                subscriber_where
            )

        push_api = SalesforcePushApi(
            self.sf,
            self.logger,
            default_where=default_where.copy(),
        )

        package = self._get_package(self.options.get('namespace'))
        version = self._get_version(package, self.options.get('version'))
        min_version = self.options.get('min_version')
        if min_version:
            min_version = self._get_version(
                package,
                self.options.get('min_version'),
            )

        orgs = []

        if min_version:
            # If working with a range of versions, use an inclusive search
            versions = version.get_older_released_version_objs(
                greater_than_version=min_version
            )
            included_versions = []
            for include_version in versions:
                included_versions.append(str(include_version.sf_id))
            if not included_versions:
                raise ValueError(
                    'No versions found between version id {} and {}'.format(
                        version.version_number, min_version.version_number
                    )
                )

            # Query orgs for each version in the range individually to avoid
            # query timeout errors with querying multiple versions
            for included_version in included_versions:
                # Clear the get_subscribers method cache before each call
                push_api.get_subscribers.cache.clear()
                push_api.default_where['PackageSubscriber'] = (
                    "{} AND MetadataPackageVersionId = '{}'".format(
                        default_where['PackageSubscriber'],
                        included_version,
                    )
                )
                for subscriber in push_api.get_subscribers():
                    orgs.append(subscriber['OrgKey'])

        else:
            # If working with a specific version rather than a range, use an
            # exclusive search.
            # Add exclusion of all orgs running on newer releases
            newer_versions = version.get_newer_released_version_objs()
            excluded_versions = [str(version.sf_id)]
            for newer in newer_versions:
                excluded_versions.append(str(newer.sf_id))
            if len(excluded_versions) == 1:
                push_api.default_where['PackageSubscriber'] += (
                    " AND MetadataPackageVersionId != '{}'".format(
                        excluded_versions[0],
                    )
                )
            else:
                push_api.default_where['PackageSubscriber'] += (
                    " AND MetadataPackageVersionId NOT IN {}".format(
                        "('" + "','".join(excluded_versions) + "')"
                    )
                )

            for subscriber in push_api.get_subscribers():
                orgs.append(subscriber['OrgKey'])

        return orgs


class GetSubscriberList(BaseSalesforceApiTask):
    """ Get subscribed org info and write to local CSV file """
    task_options = {
        'filename': {
            'description': 'File where org IDs will be written',
            'required': True,
        },
    }

    def _run_task(self):
        raise NotImplementedError


class FilterSubscriberList(BaseTask):
    """
    Filter subscriber org list by org type, version.
    Write file with org IDs only
    """
    task_options = {
        'file_in': {
            'description': 'CSV file with full org info',
            'required': True,
        },
        'file_out': {
            'description': 'File where org IDs will be written',
            'required': True,
        },
        'org_type': {
            'description': 'Filter by org type'
        },
        'version': {
            'description': 'Filter by installed package version'
        },
    }

    def _run_task(self):
        raise NotImplementedError<|MERGE_RESOLUTION|>--- conflicted
+++ resolved
@@ -7,11 +7,7 @@
 
 
 class BaseSalesforcePushTask(BaseSalesforceApiTask):
-<<<<<<< HEAD
-    completed_statuses = ['Succeeded','Failed','Canceled']
-=======
-    completed_statuses = ['Succeeded', 'Failed', 'Cancelled']
->>>>>>> b0b9032e
+    completed_statuses = ['Succeeded', 'Failed', 'Canceled']
     api_version = '38.0'
 
     def _init_task(self):
