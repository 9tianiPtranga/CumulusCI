--- conflicted
+++ resolved
@@ -13,16 +13,6 @@
         "suites": {
             "description": 'Paths to test case files/directories to be executed similarly as when running the robot command on the command line.  Defaults to "tests" to run all tests in the tests directory',
             "required": True,
-<<<<<<< HEAD
-        },
-        "tests": {
-            "description": "Run only tests matching name patterns.  Can be comma separated and use robot wildcards like *"
-        },
-        "include": {"description": "Includes tests with a given tag"},
-        "exclude": {"description": "Excludes tests with a given tag"},
-        "vars": {
-            "description": "Pass values to override variables in the format VAR1:foo,VAR2:bar"
-=======
         },
         "tests": {
             "description": "Run only tests matching name patterns.  Can be comma separated and use robot wildcards like *"
@@ -32,10 +22,7 @@
         "vars": {
             "description": "Pass values to override variables in the format VAR1:foo,VAR2:bar"
         },
-        "xunit": {
-            "description": "Set an XUnit format output file for test results"
->>>>>>> f5fc8997
-        },
+        "xunit": {"description": "Set an XUnit format output file for test results"},
         "options": {
             "description": "A dictionary of options to robot.run method.  See docs here for format.  NOTE: There is no cci CLI support for this option since it requires a dictionary.  Use this option in the cumulusci.yml when defining custom tasks where you can easily create a dictionary in yaml."
         },
@@ -74,11 +61,8 @@
             options["exclude"] = self.options["exclude"]
         if "vars" in self.options:
             options["variable"] = self.options["vars"]
-<<<<<<< HEAD
-=======
         if "xunit" in self.options:
             options["xunit"] = self.options["xunit"]
->>>>>>> f5fc8997
 
         # Inject CumulusCIRobotListener to build the CumulusCI library instance
         # from self.project_config instead of reinitializing CumulusCI's config
