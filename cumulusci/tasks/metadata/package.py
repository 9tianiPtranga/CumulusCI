--- conflicted
+++ resolved
@@ -104,13 +104,8 @@
         lines.append('<?xml version="1.0" encoding="UTF-8"?>')
         lines.append('<Package xmlns="http://soap.sforce.com/2006/04/metadata">')
         if self.package_name:
-<<<<<<< HEAD
             package_name_encoded = urllib.parse.quote(self.package_name, safe=" ")
-            lines.append(u"    <fullName>{0}</fullName>".format(package_name_encoded))
-=======
-            package_name_encoded = urllib.quote(self.package_name, safe=" ")
             lines.append("    <fullName>{0}</fullName>".format(package_name_encoded))
->>>>>>> 02a103b3
 
         if self.managed and self.install_class:
             lines.append(
@@ -211,22 +206,11 @@
         output.append("    <types>")
         self.members.sort(key=metadata_sort_key)
         for member in self.members:
-<<<<<<< HEAD
-            try:
-                member = str(member, "utf-8")
-            except TypeError:
-                # Assume member is already unicode
-                pass
-            output.append(u"        <members>{0}</members>".format(member))
-        output.append(u"        <name>{0}</name>".format(self.metadata_type))
-        output.append(u"    </types>")
-=======
             if isinstance(member, bytes):
-                member = unicode(member, "utf-8")
+                member = member.decode("utf-8")
             output.append("        <members>{0}</members>".format(member))
         output.append("        <name>{0}</name>".format(self.metadata_type))
         output.append("    </types>")
->>>>>>> 02a103b3
         return output
 
 
