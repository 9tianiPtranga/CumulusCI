--- conflicted
+++ resolved
@@ -128,11 +128,6 @@
             elem.find("sf:enabled", self.namespaces).text = "true"
 
     def _set_record_types(self):
-<<<<<<< HEAD
-        record_types = self.options.get("record_types")
-        if not record_types:
-            return
-=======
         record_types = self.options.get("record_types") or []
 
         # If defaults are specified,
@@ -142,7 +137,6 @@
                 xpath = ".//sf:recordTypeVisibilities/{}".format(default)
                 for elem in self.tree.findall(xpath, self.namespaces):
                     elem.text = "false"
->>>>>>> 02a103b3
 
         # Set recordTypeVisibilities
         for rt in record_types:
@@ -164,29 +158,17 @@
             # Set visibile
             elem.find("sf:visible", self.namespaces).text = str(
                 rt.get("visible", "true")
-<<<<<<< HEAD
-            )
-=======
             ).lower()
->>>>>>> 02a103b3
 
             # Set default
             elem.find("sf:default", self.namespaces).text = str(
                 rt.get("default", "false")
-<<<<<<< HEAD
-            )
-=======
             ).lower()
->>>>>>> 02a103b3
 
             # Set person account default if element exists
             pa_default = elem.find("sf:personAccountDefault", self.namespaces)
             if pa_default is not None:
-<<<<<<< HEAD
-                pa_default.text = str(rt.get("person_account_default", "false"))
-=======
                 pa_default.text = str(rt.get("person_account_default", "false")).lower()
->>>>>>> 02a103b3
 
     def _set_tabs_visibility(self):
         xpath = ".//sf:tabVisibilities[sf:visibility='Hidden']"
