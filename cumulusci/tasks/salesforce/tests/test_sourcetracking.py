from unittest import mock
import json
import os

from cumulusci.core.config import OrgConfig
from cumulusci.tasks.salesforce.sourcetracking import ListChanges
from cumulusci.tasks.salesforce.sourcetracking import RetrieveChanges
from cumulusci.tasks.salesforce.sourcetracking import SnapshotChanges
from cumulusci.tasks.salesforce.tests.util import create_task
from cumulusci.tests.util import create_project_config
from cumulusci.utils import temporary_dir
from .util import create_task_fixture


class TestListChanges:
    """List the changes from a scratch org"""

    def test_run_task(self):
        task = create_task(ListChanges, {"exclude": "Ignore"})
        task._init_task()
        task.tooling = mock.Mock()
        task.logger = mock.Mock()
        task.tooling.query_all.return_value = {
            "totalSize": 1,
            "records": [
                {
                    "MemberType": "CustomObject",
                    "MemberName": "Test__c",
                    "RevisionCounter": 1,
                },
                {
                    "MemberType": "CustomObject",
                    "MemberName": "Ignored__c",
                    "RevisionCounter": 2,
                },
            ],
        }
        task._run_task()
        assert "CustomObject: Test__c" in task.logger.info.call_args[0][0]

    def test_run_task__no_changes(self):
        task = create_task(ListChanges)
        task._init_task()
        task.tooling = mock.Mock()
        task.logger = mock.Mock()
        task.tooling.query_all.return_value = {"totalSize": 0, "records": []}
        task._run_task()
        assert "Found no changes." in task.logger.info.call_args[0][0]

    def test_run_task__snapshot(self, create_task_fixture):
        with temporary_dir():
            task = create_task_fixture(ListChanges, {"snapshot": True})
            task._init_task()
            task.tooling = mock.Mock()
            messages = []
            task.logger = mock.Mock()
            task.logger.info = messages.append
            task.tooling.query_all.return_value = {
                "totalSize": 1,
                "records": [
                    {
                        "MemberType": "CustomObject",
                        "MemberName": "Test__c",
                        "RevisionCounter": 1,
                    }
                ],
            }
            task._run_task()
            assert os.path.exists(
                os.path.join(
                    task.project_config.project_cache_dir, "snapshot", "test.json"
                )
            )

            assert "CustomObject: Test__c" in messages

            task = create_task_fixture(ListChanges)
            task._init_task()
            task.tooling = mock.Mock()
            task.logger = mock.Mock()
            task.logger.info = messages.append
            task.tooling.query_all.return_value = {
                "totalSize": 1,
                "records": [
                    {
                        "MemberType": "CustomObject",
                        "MemberName": "Test__c",
                        "RevisionCounter": 1,
                    }
                ],
            }
            task._run_task()
            assert "Found no changes." in messages

    def test_filter_changes__include(self):
        foo = {
            "MemberType": "CustomObject",
            "MemberName": "foo__c",
            "RevisionCounter": 1,
        }
        bar = {
            "MemberType": "CustomObject",
            "MemberName": "bar__c",
            "RevisionCounter": 1,
        }
        foobar = {
            "MemberType": "CustomObject",
            "MemberName": "foobar__c",
            "RevisionCounter": 1,
        }
        task = create_task(ListChanges, {"include": "foo", "exclude": "bar"})
        filtered, ignored = task._filter_changes([foo, bar, foobar])
        assert filtered == [foo]

    def test_filter_changes__null_revnum(self):
        foo = {
            "MemberType": "CustomObject",
            "MemberName": "foo__c",
            "RevisionCounter": None,
        }
        bar = {
            "MemberType": "CustomObject",
            "MemberName": "bar__c",
            "RevisionCounter": 1,
        }
        task = create_task(ListChanges, {})
        filtered, ignored = task._filter_changes([foo, bar])
        assert filtered == [foo, bar]


<<<<<<< HEAD

@mock.patch("cumulusci.tasks.salesforce.sourcetracking.sfdx")
class TestRetrieveChanges:
=======
class TestRetrieveChanges(unittest.TestCase):
>>>>>>> c2429dfb
    """Retrieve changed components from a scratch org"""

    def test_init_options__sfdx_format(self):
        with temporary_dir():
            project_config = create_project_config()
            project_config.project__source_format = "sfdx"
            with open("sfdx-project.json", "w") as f:
                json.dump(
                    {"packageDirectories": [{"path": "force-app", "default": True}]}, f
                )
            task = create_task(RetrieveChanges, {}, project_config)
            assert not task.md_format
            assert task.options["path"] == "force-app"

<<<<<<< HEAD
    def test_run_task(self, sfdx, create_task_fixture):
=======
    @mock.patch("cumulusci.tasks.salesforce.sourcetracking.sfdx")
    def test_run_task(self, sfdx):
>>>>>>> c2429dfb
        sfdx_calls = []
        sfdx.side_effect = lambda cmd, *args, **kw: sfdx_calls.append(cmd)

        with temporary_dir():
            task = create_task_fixture(
                RetrieveChanges, {"include": "Test", "namespace_tokenize": "ns"}
            )
            task._init_task()
            task.tooling = mock.Mock()
            task.tooling.query_all.return_value = {
                "totalSize": 1,
                "records": [
                    {
                        "MemberType": "CustomObject",
                        "MemberName": "Test__c",
                        "RevisionCounter": 1,
                    }
                ],
            }

            task._run_task()

            assert sfdx_calls == [
                "force:mdapi:convert",
                "force:source:retrieve",
                "force:source:convert",
            ]
            assert os.path.exists(os.path.join("src", "package.xml"))

<<<<<<< HEAD
    def test_run_task__no_changes(self, sfdx, create_task_fixture):
=======
    def test_run_task__no_changes(self):
>>>>>>> c2429dfb
        with temporary_dir() as path:
            task = create_task_fixture(RetrieveChanges, {"path": path})
            task._init_task()
            messages = []
            task.tooling = mock.Mock()
            task.tooling.query_all.return_value = {"totalSize": 0, "records": []}
            task.logger = mock.Mock()
            task.logger.info = messages.append
            task._run_task()
            assert "No changes to retrieve" in messages


<<<<<<< HEAD
class TestSnapshotChanges:
    def test_run_task(self, create_task_fixture):
=======
class TestSnapshotChanges(unittest.TestCase):
    @mock.patch("cumulusci.tasks.salesforce.sourcetracking.sfdx")
    def test_run_task(self, sfdx):
>>>>>>> c2429dfb
        with temporary_dir():
            org_config = OrgConfig(
                {
                    "username": "test-cci@example.com",
                    "scratch": True,
                    "instance_url": "https://test.salesforce.com",
                    "access_token": "TOKEN",
                },
                "test",
            )
            task = create_task_fixture(SnapshotChanges, org_config=org_config)
            task._init_task()
            task.tooling.query = mock.Mock(
                side_effect=[
                    {"totalSize": 0, "records": [], "done": True},
                    {
                        "totalSize": 1,
                        "done": True,
                        "records": [
                            {
                                "MemberType": "CustomObject",
                                "MemberName": "Object2",
                                "RevisionCounter": 1,
                            }
                        ],
                    },
                ]
            )
            task._reset_sfdx_snapshot = mock.Mock()
            task._run_task()
<<<<<<< HEAD
            assert os.path.exists(
                os.path.join(
                    ".sfdx", "orgs", "test-cci@example.com", "maxrevision.json"
                )
            )

    def test_run_task__null_revnum(self, create_task_fixture):
        with temporary_dir():
            org_config = OrgConfig(
                {
                    "username": "test-cci@example.com",
                    "scratch": True,
                    "instance_url": "https://test.salesforce.com",
                    "access_token": "TOKEN",
                },
                "test",
            )
            task = create_task(SnapshotChanges, org_config=org_config)
            task._init_task()
            task.tooling.query = mock.Mock(
                return_value={
                    "totalSize": 1,
                    "done": True,
                    "records": [
                        {
                            "MemberType": "CustomObject",
                            "MemberName": "Object2",
                            "RevisionNum": None,
                        }
                    ],
                }
            )
            task._run_task()
            assert task._snapshot["CustomObject"]["Object2"] == -1
            assert not (
                os.path.exists(
                    os.path.join(
                        ".sfdx", "orgs", "test-cci@example.com", "maxrevision.json"
                    )
                )
            )
=======
            task._reset_sfdx_snapshot.assert_called_once()
>>>>>>> c2429dfb

    def test_freeze(self):
        task = create_task(SnapshotChanges)
        steps = task.freeze(None)
        assert steps == []


flake8 = (create_task_fixture,)<|MERGE_RESOLUTION|>--- conflicted
+++ resolved
@@ -128,13 +128,8 @@
         assert filtered == [foo, bar]
 
 
-<<<<<<< HEAD
-
 @mock.patch("cumulusci.tasks.salesforce.sourcetracking.sfdx")
 class TestRetrieveChanges:
-=======
-class TestRetrieveChanges(unittest.TestCase):
->>>>>>> c2429dfb
     """Retrieve changed components from a scratch org"""
 
     def test_init_options__sfdx_format(self):
@@ -149,12 +144,8 @@
             assert not task.md_format
             assert task.options["path"] == "force-app"
 
-<<<<<<< HEAD
-    def test_run_task(self, sfdx, create_task_fixture):
-=======
     @mock.patch("cumulusci.tasks.salesforce.sourcetracking.sfdx")
     def test_run_task(self, sfdx):
->>>>>>> c2429dfb
         sfdx_calls = []
         sfdx.side_effect = lambda cmd, *args, **kw: sfdx_calls.append(cmd)
 
@@ -184,11 +175,7 @@
             ]
             assert os.path.exists(os.path.join("src", "package.xml"))
 
-<<<<<<< HEAD
     def test_run_task__no_changes(self, sfdx, create_task_fixture):
-=======
-    def test_run_task__no_changes(self):
->>>>>>> c2429dfb
         with temporary_dir() as path:
             task = create_task_fixture(RetrieveChanges, {"path": path})
             task._init_task()
@@ -201,14 +188,9 @@
             assert "No changes to retrieve" in messages
 
 
-<<<<<<< HEAD
 class TestSnapshotChanges:
+    @mock.patch("cumulusci.tasks.salesforce.sourcetracking.sfdx")
     def test_run_task(self, create_task_fixture):
-=======
-class TestSnapshotChanges(unittest.TestCase):
-    @mock.patch("cumulusci.tasks.salesforce.sourcetracking.sfdx")
-    def test_run_task(self, sfdx):
->>>>>>> c2429dfb
         with temporary_dir():
             org_config = OrgConfig(
                 {
@@ -239,13 +221,13 @@
             )
             task._reset_sfdx_snapshot = mock.Mock()
             task._run_task()
-<<<<<<< HEAD
             assert os.path.exists(
                 os.path.join(
                     ".sfdx", "orgs", "test-cci@example.com", "maxrevision.json"
                 )
             )
-
+            task._reset_sfdx_snapshot.assert_called_once()
+    
     def test_run_task__null_revnum(self, create_task_fixture):
         with temporary_dir():
             org_config = OrgConfig(
@@ -281,9 +263,6 @@
                     )
                 )
             )
-=======
-            task._reset_sfdx_snapshot.assert_called_once()
->>>>>>> c2429dfb
 
     def test_freeze(self):
         task = create_task(SnapshotChanges)
