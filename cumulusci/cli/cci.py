--- conflicted
+++ resolved
@@ -272,12 +272,6 @@
         req = details["required"]
         return click.Option((f"--{attribute}",), prompt=req, required=req)
 
-<<<<<<< HEAD
-    def get_command(self, ctx, name):
-        runtime = ctx.obj
-        runtime._load_keychain()
-        services = self._get_services_config(runtime)
-=======
     def _get_default_options(self, runtime):
         options = []
         options.append(
@@ -298,11 +292,10 @@
         return options
 
     def get_command(self, ctx, service_type):
-        runtime = RUNTIME
+        runtime = ctx.obj
         runtime._load_keychain()
-        services = self._get_services_config(RUNTIME)
-
->>>>>>> 58f78bda
+        services = self._get_services_config(runtime)
+
         try:
             service_config = services[service_type]
         except KeyError:
@@ -398,12 +391,6 @@
         service_table.echo(plain)
     except ServiceNotConfigured:
         click.echo(
-<<<<<<< HEAD
-            "{0} is not configured for this project.  Use service connect {0} to configure.".format(
-                service_name
-            )
-        )
-=======
             f"{service_type} is not configured for this project.  Use service connect {service_type} to configure."
         )
 
@@ -476,1055 +463,4 @@
         click.echo(f"An error occurred removing the service: {e}")
         return
 
-    click.echo(f"Service {service_type}:{service_name} has been removed.")
-
-
-# Commands for group: org
-
-
-def set_org_name(required):
-    """Generate a callback for processing the `org_name` option or argument
-
-    `required` is a boolean for whether org_name is required
-    """
-    # could be generalized to work for any mutex pair (or list) but no obvious need
-    def callback(ctx, param, value):
-        """Callback which enforces mutex and 'required' behaviour (if required)."""
-        prev_value = ctx.params.get("org_name")
-        if value and prev_value and prev_value != value:
-            raise click.UsageError(
-                f"Either ORGNAME or --org ORGNAME should be supplied, not both ({value}, {prev_value})"
-            )
-        ctx.params["org_name"] = value or prev_value
-        if required and not ctx.params.get("org_name"):
-            raise click.UsageError("Please specify ORGNAME or --org ORGNAME")
-
-    return callback
-
-
-def orgname_option_or_argument(*, required):
-    """Create decorator that allows org_name to be an option or an argument"""
-
-    def decorator(func):
-        if required:
-            message = "One of ORGNAME (see above) or --org is required."
-        else:
-            message = "By default, runs against the current default org."
-
-        opt_version = click.option(
-            "--org",
-            callback=set_org_name(
-                False
-            ),  # never required because arg-version may be specified
-            expose_value=False,
-            help=f"Alternate way to specify the target org. {message}",
-        )
-        # "required" checking is handled in the callback because it has more context
-        # about whether its already seen it.
-        arg_version = click.argument(
-            "orgname",
-            required=False,
-            callback=set_org_name(required),
-            expose_value=False,
-        )
-        return arg_version(opt_version(func))
-
-    return decorator
-
-
-@org.command(
-    name="browser",
-    help="Opens a browser window and logs into the org using the stored OAuth credentials",
-)
-@orgname_option_or_argument(required=False)
-@click.option(
-    "-p",
-    "--path",
-    required=False,
-    help="Navigate to the specified page after logging in.",
-)
-@click.option(
-    "-r",
-    "--url-only",
-    is_flag=True,
-    help="Display the target URL, but don't open a browser.",
-)
-@pass_runtime(require_project=False, require_keychain=True)
-def org_browser(runtime, org_name, path, url_only):
-    org_name, org_config = runtime.get_org(org_name)
-    org_config.refresh_oauth_token(runtime.keychain)
-
-    target = org_config.start_url
-    if path:
-        ret_url = urlencode({"retURL": path})
-        target = f"{target}&{ret_url}"
-
-    if url_only:
-        click.echo(target)
-    else:
-        webbrowser.open(target)
-
-    # Save the org config in case it was modified
-    org_config.save()
-
-
-@org.command(
-    name="connect", help="Connects a new org's credentials using OAuth Web Flow"
-)
-@orgname_option_or_argument(required=True)
-@click.option(
-    "--sandbox", is_flag=True, help="If set, connects to a Salesforce sandbox org"
-)
-@click.option(
-    "--login-url",
-    help="If set, login to this hostname.",
-    default="https://login.salesforce.com",
-)
-@click.option(
-    "--default",
-    is_flag=True,
-    help="If set, sets the connected org as the new default org",
-)
-@click.option(
-    "--global-org",
-    help="If set, the connected org is available to all CumulusCI projects.",
-    is_flag=True,
-)
-@pass_runtime(require_project=False, require_keychain=True)
-def org_connect(runtime, org_name, sandbox, login_url, default, global_org):
-    runtime.check_org_overwrite(org_name)
-
-    if "lightning.force.com" in login_url:
-        raise click.UsageError(
-            "Connecting an org with a lightning.force.com URL does not work. "
-            "Use the my.salesforce.com version instead"
-        )
-
-    connected_app = runtime.keychain.get_service("connected_app")
-    if sandbox:
-        login_url = "https://test.salesforce.com"
-
-    oauth_capture = CaptureSalesforceOAuth(
-        client_id=connected_app.client_id,
-        client_secret=connected_app.client_secret,
-        callback_url=connected_app.callback_url,
-        auth_site=login_url,
-        scope="web full refresh_token",
-    )
-    oauth_dict = oauth_capture()
-    global_org = global_org or runtime.project_config is None
-    org_config = OrgConfig(oauth_dict, org_name, runtime.keychain, global_org)
-    org_config.load_userinfo()
-    org_config._load_orginfo()
-    if org_config.organization_sobject["TrialExpirationDate"] is None:
-        org_config.config["expires"] = "Persistent"
-    else:
-        org_config.config["expires"] = parse_api_datetime(
-            org_config.organization_sobject["TrialExpirationDate"]
-        ).date()
-
-    org_config.save()
-
-    if default and runtime.project_config is not None:
-        runtime.keychain.set_default_org(org_name)
-        click.echo(f"{org_name} is now the default org")
-
-
-@org.command(name="default", help="Sets an org as the default org for tasks and flows")
-@orgname_option_or_argument(required=False)
-@click.option(
-    "--unset",
-    is_flag=True,
-    help="Unset the org as the default org leaving no default org selected",
-)
-@pass_runtime(require_keychain=True)
-def org_default(runtime, org_name, unset):
-    if unset:
-        runtime.keychain.unset_default_org()
-        click.echo("Default org unset")
-    elif org_name:
-        runtime.keychain.set_default_org(org_name)
-        click.echo(f"{org_name} is now the default org")
-    else:
-        orgname, org_config = runtime.keychain.get_default_org()
-        if orgname:
-            click.echo(f"{orgname} is the default org")
-        else:
-            click.echo("There is no default org")
-
-
-@org.command(name="import", help="Import a scratch org from Salesforce DX")
-@click.argument("username_or_alias")
-@orgname_option_or_argument(required=True)
-@pass_runtime(require_keychain=True)
-def org_import(runtime, username_or_alias, org_name):
-    org_config = {"username": username_or_alias}
-    scratch_org_config = ScratchOrgConfig(
-        org_config, org_name, runtime.keychain, global_org=False
-    )
-    scratch_org_config.config["created"] = True
-
-    info = scratch_org_config.sfdx_info
-    if not info.get("created_date"):
-        raise click.UsageError(
-            "cci org import only works for locally created "
-            "scratch orgs.\nUse `cci org connect` for other orgs."
-        )
-    scratch_org_config.config["days"] = calculate_org_days(info)
-    scratch_org_config.config["date_created"] = parse_api_datetime(info["created_date"])
-
-    scratch_org_config.save()
-    click.echo(
-        "Imported scratch org: {org_id}, username: {username}".format(
-            **scratch_org_config.sfdx_info
-        )
-    )
-
-
-def calculate_org_days(info):
-    """Returns the difference in days between created_date (ISO 8601),
-    and expiration_date (%Y-%m-%d)"""
-    if not info.get("created_date") or not info.get("expiration_date"):
-        return 1
-    created_date = parse_api_datetime(info["created_date"]).date()
-    expires_date = datetime.strptime(info["expiration_date"], "%Y-%m-%d").date()
-    return abs((expires_date - created_date).days)
-
-
-@org.command(name="info", help="Display information for a connected org")
-@orgname_option_or_argument(required=False)
-@click.option(
-    "print_json", "--json", is_flag=True, help="Print as JSON.  Includes access token."
-)
-@pass_runtime(require_project=False, require_keychain=True)
-def org_info(runtime, org_name, print_json):
-    org_name, org_config = runtime.get_org(org_name)
-    org_config.refresh_oauth_token(runtime.keychain)
-
-    if print_json:
-        click.echo(
-            json.dumps(
-                org_config.config,
-                sort_keys=True,
-                indent=4,
-                default=str,
-                separators=(",", ": "),
-            )
-        )
-    else:
-        UI_KEYS = [
-            "config_file",
-            "config_name",
-            "created",
-            "date_created",
-            "days",
-            "default",
-            "email_address",
-            "instance_url",
-            "instance_name",
-            "is_sandbox",
-            "namespaced",
-            "org_id",
-            "org_type",
-            "password",
-            "scratch",
-            "scratch_org_type",
-            "set_password",
-            "sfdx_alias",
-            "username",
-        ]
-        keys = [key for key in org_config.config.keys() if key in UI_KEYS]
-        pairs = [[key, str(org_config.config[key])] for key in keys]
-        pairs.append(["api_version", org_config.latest_api_version])
-        pairs.sort()
-        table_data = [["Key", "Value"]]
-        table_data.extend(
-            [[click.style(key, bold=True), value] for key, value in pairs]
-        )
-        table = CliTable(table_data, wrap_cols=["Value"])
-        table.echo()
-
-        if org_config.scratch and org_config.expires:
-            click.echo("Org expires on {:%c}".format(org_config.expires))
-
-    # Save the org config in case it was modified
-    org_config.save()
-
-
-@org.command(name="list", help="Lists all orgs in scope for the current project")
-@click.option("--plain", is_flag=True, help="Print the table using plain ascii.")
-@pass_runtime(require_project=False, require_keychain=True)
-def org_list(runtime, plain):
-    plain = plain or runtime.universal_config.cli__plain_output
-    header = ["Name", "Default", "Username", "Expires"]
-    persistent_data = [header]
-    scratch_data = [header[:2] + ["Days", "Expired", "Config", "Domain"]]
-    org_configs = {
-        org: runtime.keychain.get_org(org) for org in runtime.keychain.list_orgs()
-    }
-    rows_to_dim = []
-    default_org_name, _ = runtime.keychain.get_default_org()
-    for org, org_config in org_configs.items():
-        row = [org, org == default_org_name]
-        if isinstance(org_config, ScratchOrgConfig):
-            org_days = org_config.format_org_days()
-            if org_config.expired:
-                domain = ""
-            else:
-                instance_url = org_config.config.get("instance_url", "")
-                domain = urlparse(instance_url).hostname or ""
-                if domain:
-                    domain = domain.replace(".my.salesforce.com", "")
-            row.extend(
-                [org_days, not org_config.active, org_config.config_name, domain]
-            )
-            scratch_data.append(row)
-        else:
-            username = org_config.config.get(
-                "username", org_config.userinfo__preferred_username
-            )
-            row.append(username)
-            row.append(org_config.expires or "Unknown")
-            persistent_data.append(row)
-
-    rows_to_dim = [row_index for row_index, row in enumerate(scratch_data) if row[3]]
-    scratch_table = CliTable(
-        scratch_data, title="Scratch Orgs", bool_cols=["Default"], dim_rows=rows_to_dim
-    )
-    scratch_table.stringify_boolean_col(col_name="Expired", true_str=CROSSMARK)
-    scratch_table.echo(plain)
-
-    wrap_cols = ["Username"] if not plain else None
-    persistent_table = CliTable(
-        persistent_data,
-        title="Connected Orgs",
-        wrap_cols=wrap_cols,
-        bool_cols=["Default"],
-    )
-    persistent_table.echo(plain)
-    cleanup_org_cache_dirs(runtime.keychain, runtime.project_config)
-
-
-@org.command(
-    name="prune", help="Removes all expired scratch orgs from the current project"
-)
-@click.option(
-    "--include-active",
-    is_flag=True,
-    help="Remove all scratch orgs, regardless of expiry.",
-)
-@pass_runtime(require_project=True, require_keychain=True)
-def org_prune(runtime, include_active=False):
-
-    predefined_scratch_configs = getattr(runtime.project_config, "orgs__scratch", {})
-
-    expired_orgs_removed = []
-    active_orgs_removed = []
-    org_shapes_skipped = []
-    active_orgs_skipped = []
-    for org_name in runtime.keychain.list_orgs():
-
-        org_config = runtime.keychain.get_org(org_name)
-
-        if org_name in predefined_scratch_configs:
-            if org_config.active and include_active:
-                runtime.keychain.remove_org(org_name)
-                active_orgs_removed.append(org_name)
-            else:
-                org_shapes_skipped.append(org_name)
-
-        elif org_config.active:
-            if include_active:
-                runtime.keychain.remove_org(org_name)
-                active_orgs_removed.append(org_name)
-            else:
-                active_orgs_skipped.append(org_name)
-
-        elif isinstance(org_config, ScratchOrgConfig):
-            runtime.keychain.remove_org(org_name)
-            expired_orgs_removed.append(org_name)
-
-    if expired_orgs_removed:
-        click.echo(
-            f"Successfully removed {len(expired_orgs_removed)} expired scratch orgs: {', '.join(expired_orgs_removed)}"
-        )
-    else:
-        click.echo("No expired scratch orgs to delete. ✨")
-
-    if active_orgs_removed:
-        click.echo(
-            f"Successfully removed {len(active_orgs_removed)} active scratch orgs: {', '.join(active_orgs_removed)}"
-        )
-    elif include_active:
-        click.echo("No active scratch orgs to delete. ✨")
-
-    if org_shapes_skipped:
-        click.echo(f"Skipped org shapes: {', '.join(org_shapes_skipped)}")
-
-    if active_orgs_skipped:
-        click.echo(f"Skipped active orgs: {', '.join(active_orgs_skipped)}")
-
-
-@org.command(name="remove", help="Removes an org from the keychain")
-@orgname_option_or_argument(required=True)
-@click.option(
-    "--global-org",
-    is_flag=True,
-    help="Set this option to force remove a global org.  Default behavior is to error if you attempt to delete a global org.",
-)
-@pass_runtime(require_project=False, require_keychain=True)
-def org_remove(runtime, org_name, global_org):
-    try:
-        org_config = runtime.keychain.get_org(org_name)
-    except OrgNotFound:
-        raise click.ClickException(f"Org {org_name} does not exist in the keychain")
-
-    if org_config.can_delete():
-        click.echo("A scratch org was already created, attempting to delete...")
-        try:
-            org_config.delete_org()
-        except Exception as e:
-            click.echo(e)
-            click.echo("Perhaps it was already deleted?")
-            click.echo("Removing org regardless.")
-
-    global_org = global_org or runtime.project_config is None
-    runtime.keychain.remove_org(org_name, global_org)
-
-
-@org.command(
-    name="scratch", help="Connects a Salesforce DX Scratch Org to the keychain"
-)
-@click.argument("config_name")
-@orgname_option_or_argument(required=True)
-@click.option(
-    "--default",
-    is_flag=True,
-    help="If set, sets the connected org as the new default org",
-)
-@click.option(
-    "--devhub", help="If provided, overrides the devhub used to create the scratch org"
-)
-@click.option(
-    "--days",
-    help="If provided, overrides the scratch config default days value for how many days the scratch org should persist",
-)
-@click.option(
-    "--no-password", is_flag=True, help="If set, don't set a password for the org"
-)
-@pass_runtime(require_keychain=True)
-def org_scratch(runtime, config_name, org_name, default, devhub, days, no_password):
-    runtime.check_org_overwrite(org_name)
-
-    scratch_configs = getattr(runtime.project_config, "orgs__scratch")
-    if not scratch_configs:
-        raise click.UsageError("No scratch org configs found in cumulusci.yml")
-    scratch_config = scratch_configs.get(config_name)
-    if not scratch_config:
-        raise click.UsageError(
-            f"No scratch org config named {config_name} found in the cumulusci.yml file"
-        )
-
-    if devhub:
-        scratch_config["devhub"] = devhub
-
-    runtime.keychain.create_scratch_org(
-        org_name, config_name, days, set_password=not (no_password)
-    )
-
-    if default:
-        runtime.keychain.set_default_org(org_name)
-        click.echo(f"{org_name} is now the default org")
-    else:
-        click.echo(f"{org_name} is configured for use")
-
-
-@org.command(
-    name="scratch_delete",
-    help="Deletes a Salesforce DX Scratch Org leaving the config in the keychain for regeneration",
-)
-@orgname_option_or_argument(required=True)
-@pass_runtime(require_keychain=True)
-def org_scratch_delete(runtime, org_name):
-    org_config = runtime.keychain.get_org(org_name)
-    if not org_config.scratch:
-        raise click.UsageError(f"Org {org_name} is not a scratch org")
-
-    try:
-        org_config.delete_org()
-    except Exception as e:
-        click.echo(e)
-        click.echo(f"Use `cci org remove {org_name}` to remove it from your keychain.")
-        return
-
-    org_config.save()
-
-
-org_shell_cci_help_message = """
-The cumulusci shell gives you access to the following objects and functions:
-
-* sf - simple_salesforce connected to your org. [1]
-* org_config - local information about your org. [2]
-* project_config - information about your project. [3]
-* tooling - simple_salesforce connected to the tooling API on your org.
-* query() - SOQL query. `help(query)` for more information
-* describe() - Inspect object fields. `help(describe)` for more information
-* help() - for interactive help on Python
-* help(obj) - for help on any specific Python object or module
-
-[1] https://github.com/simple-salesforce/simple-salesforce
-[2] https://cumulusci.readthedocs.io/en/latest/api/cumulusci.core.config.html#module-cumulusci.core.config.OrgConfig
-[3] https://cumulusci.readthedocs.io/en/latest/api/cumulusci.core.config.html#module-cumulusci.core.config.project_config
-"""
-
-
-class CCIHelp(type(help)):
-    def __repr__(self):
-        return org_shell_cci_help_message
-
-
-@org.command(
-    name="shell",
-    help="Drop into a Python shell with a simple_salesforce connection in `sf`, "
-    "as well as the `org_config` and `project_config`.",
-)
-@orgname_option_or_argument(required=False)
-@click.option("--script", help="Path to a script to run", type=click.Path())
-@click.option("--python", help="Python code to run directly")
-@pass_runtime(require_keychain=True)
-def org_shell(runtime, org_name, script=None, python=None):
-    org_name, org_config = runtime.get_org(org_name)
-    org_config.refresh_oauth_token(runtime.keychain)
-
-    sf = get_simple_salesforce_connection(runtime.project_config, org_config)
-    tooling = get_simple_salesforce_connection(
-        runtime.project_config, org_config, base_url="tooling"
-    )
-
-    sf_helpers = SimpleSalesforceUIHelpers(sf)
-
-    globals = {
-        "sf": sf,
-        "tooling": tooling,
-        "org_config": org_config,
-        "project_config": runtime.project_config,
-        "help": CCIHelp(),
-        "query": sf_helpers.query,
-        "describe": sf_helpers.describe,
-    }
-
-    if script:
-        if python:
-            raise click.UsageError("Cannot specify both --script and --python")
-        runpy.run_path(script, init_globals=globals)
-    elif python:
-        exec(python, globals)
-    else:
-        code.interact(
-            banner=f"Use `sf` to access org `{org_name}` via simple_salesforce\n"
-            + "Type `help` for more information about the cci shell.",
-            local=globals,
-        )
-
-    # Save the org config in case it was modified
-    org_config.save()
-
-
-# Commands for group: task
-
-
-@task.command(name="list", help="List available tasks for the current context")
-@click.option("--plain", is_flag=True, help="Print the table using plain ascii.")
-@click.option("--json", "print_json", is_flag=True, help="Print a json string")
-@pass_runtime(require_project=False)
-def task_list(runtime, plain, print_json):
-    tasks = runtime.get_available_tasks()
-    plain = plain or runtime.universal_config.cli__plain_output
-
-    if print_json:
-        click.echo(json.dumps(tasks))
-        return None
-
-    task_groups = group_items(tasks)
-    for group, tasks in task_groups.items():
-        data = [["Task", "Description"]]
-        data.extend(sorted(tasks))
-        table = CliTable(data, group, wrap_cols=["Description"])
-        table.echo(plain)
-
-    click.echo(
-        "Use "
-        + click.style("cci task info <task_name>", bold=True)
-        + " to get more information about a task."
-    )
-
-
-@task.command(name="doc", help="Exports RST format documentation for all tasks")
-@click.option(
-    "--project", "project", is_flag=True, help="Include project-specific tasks only"
-)
-@click.option(
-    "--write",
-    "write",
-    is_flag=True,
-    help="If true, write output to a file (./docs/project_tasks.rst or ./docs/cumulusci_tasks.rst)",
-)
-@pass_runtime(require_project=False)
-def task_doc(runtime, project=False, write=False):
-    if project and runtime.project_config is None:
-        raise click.UsageError(
-            "The --project option can only be used inside a project."
-        )
-    if project:
-        full_tasks = runtime.project_config.tasks
-        selected_tasks = runtime.project_config.config_project.get("tasks", {})
-        file_name = "project_tasks.rst"
-        project_name = runtime.project_config.project__name
-        title = f"{project_name} Tasks Reference"
-    else:
-        full_tasks = selected_tasks = runtime.universal_config.tasks
-        file_name = "cumulusci_tasks.rst"
-        title = "Tasks Reference"
-
-    result = ["=" * len(title), title, "=" * len(title), ""]
-    for name, task_config_dict in full_tasks.items():
-        if name not in selected_tasks:
-            continue
-        task_config = TaskConfig(task_config_dict)
-        doc = doc_task(name, task_config)
-        result += [doc, ""]
-    result = "\n".join(result)
-
-    if write:
-        Path("docs").mkdir(exist_ok=True)
-        (Path("docs") / file_name).write_text(result, encoding="utf-8")
-    else:
-        click.echo(result)
-
-
-@flow.command(name="doc", help="Exports RST format documentation for all flows")
-@pass_runtime(require_project=False)
-def flow_doc(runtime):
-    flow_info_path = Path(__file__, "..", "..", "..", "docs", "flows.yml").resolve()
-    with open(flow_info_path, "r", encoding="utf-8") as f:
-        flow_info = cci_safe_load(f)
-    click.echo(flow_ref_title_and_intro(flow_info["intro_blurb"]))
-    flow_info_groups = list(flow_info["groups"].keys())
-
-    flows = runtime.get_available_flows()
-    flows_by_group = group_items(flows)
-    flow_groups = sorted(
-        flows_by_group.keys(),
-        key=lambda group: flow_info_groups.index(group)
-        if group in flow_info_groups
-        else 100,
-    )
-
-    for group in flow_groups:
-        click.echo(f"{group}\n{'-' * len(group)}")
-        if group in flow_info["groups"]:
-            click.echo(flow_info["groups"][group]["description"])
-
-        for flow in sorted(flows_by_group[group]):
-            flow_name, flow_description = flow
-            try:
-                flow_coordinator = runtime.get_flow(flow_name)
-            except FlowNotFoundError as e:
-                raise click.UsageError(str(e))
-
-            additional_info = None
-            if flow_name in flow_info.get("flows", {}):
-                additional_info = flow_info["flows"][flow_name]["rst_text"]
-
-            click.echo(
-                document_flow(
-                    flow_name,
-                    flow_description,
-                    flow_coordinator,
-                    additional_info=additional_info,
-                )
-            )
-            click.echo("")
-
-
-@task.command(name="info", help="Displays information for a task")
-@click.argument("task_name")
-@pass_runtime(require_project=False, require_keychain=True)
-def task_info(runtime, task_name):
-    task_config = (
-        runtime.project_config.get_task(task_name)
-        if runtime.project_config is not None
-        else runtime.universal_config.get_task(task_name)
-    )
-
-    doc = doc_task(task_name, task_config).encode()
-    click.echo(rst2ansi(doc))
-
-
-class RunTaskCommand(click.MultiCommand):
-    # options that are not task specific
-    global_options = {
-        "no-prompt": {
-            "help": "Disables all prompts. Set for non-interactive mode such as calling from scripts or CI sytems",
-            "is_flag": True,
-        },
-        "debug": {
-            "help": "Drops into the Python debugger on an exception",
-            "is_flag": True,
-        },
-        "debug-before": {
-            "help": "Drops into the Python debugger right before the task starts",
-            "is_flag": True,
-        },
-        "debug-after": {
-            "help": "Drops into the Python debugger at task completion.",
-            "is_flag": True,
-        },
-    }
-
-    def list_commands(self, ctx):
-        tasks = RUNTIME.get_available_tasks()
-        return sorted([t["name"] for t in tasks])
-
-    def get_command(self, ctx, task_name):
-        if RUNTIME.project_config is None:
-            raise RUNTIME.project_config_error
-        RUNTIME._load_keychain()
-        task_config = RUNTIME.project_config.get_task(task_name)
-
-        if "options" not in task_config.config:
-            task_config.config["options"] = {}
-
-        task_class = import_global(task_config.class_path)
-        task_options = task_class.task_options
-
-        params = self._get_default_command_options(task_class.salesforce_task)
-        params.extend(self._get_click_options_for_task(task_options))
-
-        def run_task(*args, **kwargs):
-            """Callback function that executes when the command fires."""
-            org, org_config = RUNTIME.get_org(
-                kwargs.pop("org", None), fail_if_missing=False
-            )
-
-            # Merge old-style and new-style command line options
-            old_options = kwargs.pop("o", ())
-            new_options = {
-                k: v for k, v in kwargs.items() if k not in self.global_options
-            }
-            options = self._collect_task_options(
-                new_options, old_options, task_name, task_options
-            )
-
-            # Merge options from the command line into options from the task config.
-            task_config.config["options"].update(options)
-
-            try:
-                task = task_class(
-                    task_config.project_config, task_config, org_config=org_config
-                )
-
-                if kwargs.get("debug_before", None):
-                    import pdb
-
-                    pdb.set_trace()
-
-                task()
-
-                if kwargs.get("debug_after", None):
-                    import pdb
-
-                    pdb.set_trace()
-
-            finally:
-                RUNTIME.alert(f"Task complete: {task_name}")
-
-        cmd = click.Command(task_name, params=params, callback=run_task)
-        cmd.help = task_config.description
-        return cmd
-
-    def format_help(self, ctx, formatter):
-        """Custom help for `cci task run`"""
-        tasks = RUNTIME.get_available_tasks()
-        plain = RUNTIME.universal_config.cli__plain_output or False
-        task_groups = group_items(tasks)
-        for group, tasks in task_groups.items():
-            data = [["Task", "Description"]]
-            data.extend(sorted(tasks))
-            table = CliTable(data, group, wrap_cols=["Description"])
-            table.echo(plain)
-
-        click.echo("Usage: cci task run <task_name> [TASK_OPTIONS...]\n")
-        click.echo("See above for a complete list of available tasks.")
-        click.echo(
-            "Use "
-            + click.style("cci task info <task_name>", bold=True)
-            + " to get more information about a task and its options."
-        )
-
-    def _collect_task_options(self, new_options, old_options, task_name, task_options):
-        """Merge new style --options with old style -o options.
-
-        Raises:
-            CumulusCIUsageError: if there is an old option which duplicates a new one,
-            or the option doesn't exist for the given task.
-        """
-        # filter out options with no values
-        options = {
-            normalize_option_name(k): v for k, v in new_options.items() if v is not None
-        }
-
-        for k, v in old_options:
-            k = normalize_option_name(k)
-            if options.get(k):
-                raise CumulusCIUsageError(
-                    f"Please make sure to specify options only once. Found duplicate option `{k}`."
-                )
-            if k not in task_options:
-                raise CumulusCIUsageError(
-                    f"No option `{k}` found in task {task_name}.\nTo view available task options run: `cci task info {task_name}`"
-                )
-            options[k] = v
-        return options
-
-    def _get_click_options_for_task(self, task_options):
-        """
-        Given a dict of options in a task, constructs and returns the
-        corresponding list of click.Option instances
-        """
-        click_options = [click.Option(["-o"], nargs=2, multiple=True, hidden=True)]
-        for name, properties in task_options.items():
-            # NOTE: When task options aren't explicitly given via the command line
-            # click complains that there are no values for options. We set required=False
-            # to mitigate this error. Task option validation should be performed at the
-            # task level via task._validate_options() or Pydantic models.
-            decls = set(
-                (
-                    f"--{name}",
-                    f"--{name.replace('_', '-')}",
-                )
-            )
-
-            click_options.append(
-                click.Option(
-                    param_decls=tuple(decls),
-                    required=False,  # don't enforce option values in Click
-                    help=properties.get("description", ""),
-                )
-            )
-        return click_options
-
-    def _get_default_command_options(self, is_salesforce_task):
-        click_options = []
-        for opt_name, config in self.global_options.items():
-            click_options.append(
-                click.Option(
-                    param_decls=(f"--{opt_name}",),
-                    is_flag=config["is_flag"],
-                    help=config["help"],
-                )
-            )
-
-        if is_salesforce_task:
-            click_options.append(
-                click.Option(
-                    param_decls=("--org",),
-                    help="Specify the target org. By default, runs against the current default org.",
-                )
-            )
-
-        return click_options
-
-
-@task.command(cls=RunTaskCommand, name="run", help="Runs a task")
-def task_run():
-    pass  # pragma: no cover
-
-
-@flow.command(name="list", help="List available flows for the current context")
-@click.option("--plain", is_flag=True, help="Print the table using plain ascii.")
-@click.option("--json", "print_json", is_flag=True, help="Print a json string")
-@pass_runtime(require_project=False)
-def flow_list(runtime, plain, print_json):
-    plain = plain or runtime.universal_config.cli__plain_output
-    flows = runtime.get_available_flows()
-    if print_json:
-        click.echo(json.dumps(flows))
-        return None
-
-    flow_groups = group_items(flows)
-    for group, flows in flow_groups.items():
-        data = [["Flow", "Description"]]
-        data.extend(sorted(flows))
-        table = CliTable(data, group, wrap_cols=["Description"])
-        table.echo(plain)
-
-    click.echo(
-        "Use "
-        + click.style("cci flow info <flow_name>", bold=True)
-        + " to get more information about a flow."
-    )
-
-
-@flow.command(name="info", help="Displays information for a flow")
-@click.argument("flow_name")
-@pass_runtime(require_keychain=True)
-def flow_info(runtime, flow_name):
-    try:
-        coordinator = runtime.get_flow(flow_name)
-        output = coordinator.get_summary()
-        click.echo(output)
-    except FlowNotFoundError as e:
-        raise click.UsageError(str(e))
-
-
-@flow.command(name="run", help="Runs a flow")
-@click.argument("flow_name")
-@click.option(
-    "--org",
-    help="Specify the target org.  By default, runs against the current default org",
-)
-@click.option(
-    "--delete-org",
-    is_flag=True,
-    help="If set, deletes the scratch org after the flow completes",
-)
-@click.option(
-    "--debug", is_flag=True, help="Drops into pdb, the Python debugger, on an exception"
-)
-@click.option(
-    "-o",
-    nargs=2,
-    multiple=True,
-    help="Pass task specific options for the task as '-o taskname__option value'.  You can specify more than one option by using -o more than once.",
-)
-@click.option(
-    "--skip",
-    multiple=True,
-    help="Specify task names that should be skipped in the flow.  Specify multiple by repeating the --skip option",
-)
-@click.option(
-    "--no-prompt",
-    is_flag=True,
-    help="Disables all prompts.  Set for non-interactive mode use such as calling from scripts or CI systems",
-)
-@pass_runtime(require_keychain=True)
-def flow_run(runtime, flow_name, org, delete_org, debug, o, skip, no_prompt):
-
-    # Get necessary configs
-    org, org_config = runtime.get_org(org)
-    if delete_org and not org_config.scratch:
-        raise click.UsageError("--delete-org can only be used with a scratch org")
-
-    # Parse command line options
-    options = defaultdict(dict)
-    if o:
-        for key, value in o:
-            if "__" in key:
-                task_name, option_name = key.split("__")
-                options[task_name][option_name] = value
-            else:
-                raise click.UsageError(
-                    "-o option for flows should contain __ to split task name from option name."
-                )
-
-    # Create the flow and handle initialization exceptions
-    try:
-        coordinator = runtime.get_flow(flow_name, options=options)
-        start_time = datetime.now()
-        coordinator.run(org_config)
-        duration = datetime.now() - start_time
-        click.echo(f"Ran {flow_name} in {format_duration(duration)}")
-
-    finally:
-        runtime.alert(f"Flow Complete: {flow_name}")
-
-    # Delete the scratch org if --delete-org was set
-    if delete_org:
-        try:
-            org_config.delete_org()
-        except Exception as e:
-            click.echo(
-                "Scratch org deletion failed.  Ignoring the error below to complete the flow:"
-            )
-            click.echo(str(e))
-
-
-CCI_LOGFILE_PATH = Path.home() / ".cumulusci" / "logs" / "cci.log"
-
-
-@error.command(
-    name="info",
-    help="Outputs the most recent traceback (if one exists in the most recent log)",
-)
-@click.option("--max-lines", "-m", type=int)
-def error_info(max_lines: int = 0):
-    if not CCI_LOGFILE_PATH.is_file():
-        click.echo(f"No logfile found at: {CCI_LOGFILE_PATH}")
-    else:
-        output = lines_from_traceback(
-            CCI_LOGFILE_PATH.read_text(encoding="utf-8"), max_lines
-        )
-        click.echo(output)
-
-
-def lines_from_traceback(log_content: str, max_lines: int = 0) -> str:
-    """Returns the the last max_lines of the logfile,
-    or the whole traceback, whichever is shorter. If
-    no stacktrace is found in the logfile, the user is
-    notified.
-    """
-    stacktrace_start = "Traceback (most recent call last):"
-    if stacktrace_start not in log_content:
-        return f"\nNo stacktrace found in: {CCI_LOGFILE_PATH}\n"
-
-    stacktrace = ""
-    for i, line in enumerate(reversed(log_content.split("\n")), 1):
-        stacktrace = "\n" + line + stacktrace
-        if stacktrace_start in line:
-            break
-        if i == max_lines:
-            break
-
-    return stacktrace
-
-
-@error.command(name="gist", help="Creates a GitHub gist from the latest logfile")
-@pass_runtime(require_project=False, require_keychain=True)
-def gist(runtime):
-    if CCI_LOGFILE_PATH.is_file():
-        log_content = CCI_LOGFILE_PATH.read_text(encoding="utf-8")
-    else:
-        log_not_found_msg = """No logfile to open at path: {}
-        Please ensure you're running this command from the same directory you were experiencing an issue."""
-        error_msg = log_not_found_msg.format(CCI_LOGFILE_PATH)
-        click.echo(error_msg)
-        raise CumulusCIException(error_msg)
-
-    last_cmd_header = "\n\n\nLast Command Run\n================================\n"
-    filename = f"cci_output_{datetime.utcnow()}.txt"
-    files = {
-        filename: {"content": f"{get_context_info()}{last_cmd_header}{log_content}"}
-    }
-
-    try:
-        gh = RUNTIME.keychain.get_service("github")
-        gist = create_gist(
-            get_github_api(gh.username, gh.password or gh.token),
-            "CumulusCI Error Output",
-            files,
-        )
-    except github3.exceptions.NotFoundError:
-        raise CumulusCIException(GIST_404_ERR_MSG)
-    except Exception as e:
-        raise CumulusCIException(
-            f"An error occurred attempting to create your gist:\n{e}"
-        )
-    else:
-        click.echo(f"Gist created: {gist.html_url}")
-        webbrowser.open(gist.html_url)
-
-
-def normalize_option_name(k):
-    return k.replace("-", "_")
->>>>>>> 58f78bda
+    click.echo(f"Service {service_type}:{service_name} has been removed.")