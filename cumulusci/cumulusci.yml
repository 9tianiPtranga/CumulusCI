--- conflicted
+++ resolved
@@ -627,13 +627,6 @@
                 flow: config_managed
             5:
                 task: run_tests
-<<<<<<< HEAD
-            6:
-                task: github_parent_to_children
-=======
-                options:
-                    managed: True
->>>>>>> 9965c519
 
     ci_master:
         group: Continuous Integration
