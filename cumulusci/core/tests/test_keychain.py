import json
import os
import tempfile
import unittest
from unittest import mock
from pathlib import Path

import pytest

from cumulusci.core.config import BaseConfig
from cumulusci.core.config import UniversalConfig
from cumulusci.core.config import BaseProjectConfig
from cumulusci.core.config import ConnectedAppOAuthConfig
from cumulusci.core.config import OrgConfig
from cumulusci.core.config import ScratchOrgConfig
from cumulusci.core.config import ServiceConfig
from cumulusci.core.keychain import BaseProjectKeychain
from cumulusci.core.keychain import BaseEncryptedProjectKeychain
from cumulusci.core.keychain import EncryptedFileProjectKeychain
from cumulusci.core.keychain import EnvironmentProjectKeychain
from cumulusci.core.keychain.encrypted_file_project_keychain import GlobalOrg
from cumulusci.core.exceptions import ConfigError
from cumulusci.core.exceptions import KeychainKeyNotFound
from cumulusci.core.exceptions import ServiceNotConfigured
from cumulusci.core.exceptions import ServiceNotValid
from cumulusci.core.exceptions import OrgNotFound
from cumulusci.core.tests.utils import EnvironmentVarGuard

__location__ = os.path.dirname(os.path.realpath(__file__))


class ProjectKeychainTestMixin(unittest.TestCase):

    keychain_class = BaseProjectKeychain

    def setUp(self):
        self.universal_config = UniversalConfig()
        self.project_config = BaseProjectConfig(
            self.universal_config, config={"no_yaml": True}
        )
        self.project_config.config["services"] = {
            "connected_app": {"attributes": {"test": {"required": True}}},
            "github": {"attributes": {"name": {"required": True}, "password": {}}},
            "not_configured": {"attributes": {"foo": {"required": True}}},
        }
        self.project_config.project__name = "TestProject"
        self.services = {
            "connected_app": ServiceConfig({"test": "value"}),
            "github": ServiceConfig({"name": "hub"}),
        }
        self.org_config = OrgConfig({"foo": "bar"}, "test")
        self.scratch_org_config = ScratchOrgConfig(
            {"foo": "bar", "scratch": True}, "test_scratch"
        )
        self.key = "0123456789123456"

    def test_init(self):
        keychain = self.keychain_class(self.project_config, self.key)
        self.assertEqual(keychain.project_config, self.project_config)
        self.assertEqual(keychain.key, self.key)

    def test_set_non_existant_service(self, project=False):
        keychain = self.keychain_class(self.project_config, self.key)
        with self.assertRaises(ServiceNotValid):
            keychain.set_service("doesnotexist", ServiceConfig({"name": ""}), project)

    def test_set_invalid_service(self, project=False):
        keychain = self.keychain_class(self.project_config, self.key)
        with self.assertRaises(ServiceNotValid):
            keychain.set_service("github", ServiceConfig({"name": ""}), project)

    def test_get_service_not_configured(self):
        keychain = self.keychain_class(self.project_config, self.key)
        with self.assertRaises(ServiceNotConfigured):
            keychain.get_service("not_configured")

    def test_change_key(self):
        new_key = "9876543210987654"
        keychain = self.keychain_class(self.project_config, self.key)
        keychain.set_org(self.org_config)
        keychain.set_service("connected_app", self.services["connected_app"])
        keychain.set_service("github", self.services["github"])
        keychain.change_key(new_key)
        self.assertEqual(keychain.key, new_key)
        self.assertEqual(
            keychain.get_service("connected_app").config,
            self.services["connected_app"].config,
        )
        self.assertEqual(
            keychain.get_service("github").config, self.services["github"].config
        )
        self.assertEqual(keychain.get_org("test").config, self.org_config.config)

    def test_set_service_github(self, project=False):
        keychain = self.keychain_class(self.project_config, self.key)
        keychain.set_service("github", self.services["github"], project)
        self.assertEqual(
            keychain.get_service("github").config, self.services["github"].config
        )

    def test_set_and_get_org(self, global_org=False):
        keychain = self.keychain_class(self.project_config, self.key)
        self.org_config.global_org = global_org
        keychain.set_org(self.org_config, global_org)
        self.assertEqual(list(keychain.orgs.keys()), ["test"])
        self.assertEqual(keychain.get_org("test").config, self.org_config.config)

    def test_set_and_get_scratch_org(self, global_org=False):
        keychain = self.keychain_class(self.project_config, self.key)
        keychain.set_org(self.scratch_org_config, global_org)
        self.assertEqual(list(keychain.orgs.keys()), ["test_scratch"])
        org = keychain.get_org("test_scratch")
        self.assertEqual(org.config, self.scratch_org_config.config)
        self.assertEqual(org.__class__, ScratchOrgConfig)

    def test_load_scratch_orgs_none(self):
        keychain = self.keychain_class(self.project_config, self.key)
        self.assertEqual(list(keychain.orgs), [])

    def test_load_scratch_orgs_create_one(self):
        self.project_config.config["orgs"] = {}
        self.project_config.config["orgs"]["scratch"] = {}
        self.project_config.config["orgs"]["scratch"]["test_scratch_auto"] = {}
        keychain = self.keychain_class(self.project_config, self.key)
        self.assertEqual(list(keychain.orgs), ["test_scratch_auto"])

    def test_load_scratch_orgs_existing_org(self):
        self.project_config.config["orgs"] = {}
        self.project_config.config["orgs"]["scratch"] = {}
        self.project_config.config["orgs"]["scratch"]["test"] = {}
        keychain = self.keychain_class(self.project_config, self.key)
        keychain.set_org(OrgConfig({}, "test"))
        self.assertEqual(list(keychain.orgs), ["test"])
        org = keychain.get_org("test")
        self.assertEqual(org.scratch, None)

    def test_get_org_not_found(self):
        keychain = self.keychain_class(self.project_config, self.key)
        with self.assertRaises(OrgNotFound):
            keychain.get_org("test")

    def test_get_default_org(self):
        keychain = self.keychain_class(self.project_config, self.key)
        org_config = self.org_config.config.copy()
        org_config = OrgConfig(org_config, "test", keychain=keychain)
        org_config.save()
        keychain.set_default_org("test")
        org_config.config["default"] = True
        self.assertEqual(keychain.get_default_org()[1].config, org_config.config)

    def test_get_default_org_no_default(self):
        keychain = self.keychain_class(self.project_config, self.key)
        self.assertEqual(keychain.get_default_org()[1], None)

    @mock.patch("sarge.Command")
    def test_set_default_org(self, Command):
        keychain = self.keychain_class(self.project_config, self.key)
        org_config = self.org_config.config.copy()
        org_config = OrgConfig(org_config, "test")
        keychain.set_org(org_config)
        keychain.set_default_org("test")
        expected_org_config = org_config.config.copy()
        expected_org_config["default"] = True

        self.assertEqual(expected_org_config, keychain.get_default_org()[1].config)

    @mock.patch("sarge.Command")
    def test_unset_default_org(self, Command):
        keychain = self.keychain_class(self.project_config, self.key)
        org_config = self.org_config.config.copy()
        org_config = OrgConfig(org_config, "test")
        org_config.config["default"] = True
        keychain.set_org(org_config)
        keychain.unset_default_org()
        self.assertEqual(keychain.get_default_org()[1], None)

    def test_list_orgs(self):
        keychain = self.keychain_class(self.project_config, self.key)
        keychain.set_org(self.org_config)
        self.assertEqual(keychain.list_orgs(), ["test"])

    def test_list_orgs_empty(self):
        keychain = self.keychain_class(self.project_config, self.key)
        self.assertEqual(keychain.list_orgs(), [])


class TestBaseProjectKeychain(ProjectKeychainTestMixin):
    def test_convert_connected_app(self):
        project_config = BaseProjectConfig(
            self.universal_config,
            {
                "services": {
                    "connected_app": {
                        "attributes": {
                            "callback_url": {},
                            "client_id": {},
                            "client_secret": {},
                        }
                    }
                }
            },
        )
        keychain = self.keychain_class(project_config, self.key)
        app_config = {
            "callback_url": "http://localhost:8080/callback",
            "client_id": "CLIENT",
            "client_secret": "SECRET",
        }
        keychain.config["app"] = BaseConfig(app_config)
        keychain._convert_connected_app()
        self.assertEqual(app_config, keychain.get_service("connected_app").config)

    def test_create_scratch_org(self):
        project_config = BaseProjectConfig(
            self.universal_config, {"orgs": {"scratch": {"dev": {}}}}
        )
        keychain = self.keychain_class(project_config, self.key)
        keychain.set_org = mock.Mock()
        keychain.create_scratch_org("test", "dev", days=3)
        org_config = keychain.set_org.call_args[0][0]
        self.assertEqual(3, org_config.days)

    @mock.patch("cumulusci.utils.fileutils.cleanup_org_cache_dirs")
    def test_remove_org(self, cleanup_org_cache_dirs):
        keychain = self.keychain_class(self.project_config, self.key)
        keychain.set_org(self.org_config)
        keychain.remove_org("test")
        self.assertNotIn("test", keychain.orgs)
        assert cleanup_org_cache_dirs.called_once_with(keychain, self.project_config)


class TestEnvironmentProjectKeychain(ProjectKeychainTestMixin):
    keychain_class = EnvironmentProjectKeychain

    def setUp(self):
        super(TestEnvironmentProjectKeychain, self).setUp()
        self.env = EnvironmentVarGuard().__enter__()
        self._clean_env(self.env)
        self.env.set(
            f"{self.keychain_class.org_var_prefix}test",
            json.dumps(self.org_config.config),
        )
        self.env.set(
            f"{self.keychain_class.service_var_prefix}connected_app",
            json.dumps(self.services["connected_app"].config),
        )
        self.env.set(
            f"{self.keychain_class.service_var_prefix}github",
            json.dumps(self.services["github"].config),
        )

    def tearDown(self):
        self.env.__exit__()

    def _clean_env(self, env):
        for key, value in list(env.items()):
            if key.startswith(self.keychain_class.org_var_prefix):
                del env[key]
        for key, value in list(env.items()):
            if key.startswith(self.keychain_class.service_var_prefix):
                del env[key]

    def test_load_app(self):
        self.env["CUMULUSCI_CONNECTED_APP"] = "{}"
        keychain = self.keychain_class(self.project_config, self.key)
        self.assertIsInstance(keychain.app, ConnectedAppOAuthConfig)

    def test_get_org(self):
        keychain = self.keychain_class(self.project_config, self.key)
        self.assertEqual(list(keychain.orgs.keys()), ["test"])
        self.assertEqual(keychain.get_org("test").config, self.org_config.config)

    def test_get_org_not_found(self):
        self._clean_env(self.env)
        super(TestEnvironmentProjectKeychain, self).test_get_org_not_found()

    def test_list_orgs(self):
        keychain = self.keychain_class(self.project_config, self.key)
        self.assertEqual(keychain.list_orgs(), ["test"])

    def test_list_orgs_empty(self):
        self._clean_env(self.env)
        self.env.set(
            f"{self.keychain_class.service_var_prefix}connected_app",
            json.dumps(self.services["connected_app"].config),
        )
        super(TestEnvironmentProjectKeychain, self).test_list_orgs_empty()

    def test_load_scratch_org_config(self):
        self._clean_env(self.env)
        self.env.set(
            f"{self.keychain_class.org_var_prefix}test",
            json.dumps(self.scratch_org_config.config),
        )
        keychain = self.keychain_class(self.project_config, self.key)
        self.assertEqual(keychain.list_orgs(), ["test"])
        self.assertEqual(keychain.orgs["test"].__class__, ScratchOrgConfig)

    def test_load_scratch_orgs_create_one(self):
        self._clean_env(self.env)
        super(TestEnvironmentProjectKeychain, self).test_load_scratch_orgs_create_one()

    def test_load_scratch_orgs_none(self):
        self._clean_env(self.env)
        super(TestEnvironmentProjectKeychain, self).test_load_scratch_orgs_none()

    def test_get_default_org(self):
        org_config = self.org_config.config.copy()
        org_config["default"] = True
        self.env.set(
            f"{self.keychain_class.org_var_prefix}test", json.dumps(org_config)
        )
        super(TestEnvironmentProjectKeychain, self).test_get_default_org()

    def test_set_default_org(self):
        """ The EnvironmentProjectKeychain does not persist default org settings """
        org_config = self.org_config.config.copy()
        self.env.set(
            f"{self.keychain_class.org_var_prefix}test", json.dumps(org_config)
        )
        keychain = self.keychain_class(self.project_config, self.key)
        keychain.set_default_org("test")
        expected_org_config = self.org_config.config.copy()
        expected_org_config["default"] = True

        self.assertEqual(None, keychain.get_default_org()[1])

    def test_set_and_get_scratch_org(self):
        self._clean_env(self.env)
        super(TestEnvironmentProjectKeychain, self).test_set_and_get_scratch_org()


class TestBaseEncryptedProjectKeychain(ProjectKeychainTestMixin):
    keychain_class = BaseEncryptedProjectKeychain

    def test_get_connected_app(self):
        keychain = self.keychain_class(self.project_config, self.key)
        keychain.app = keychain._encrypt_config(BaseConfig({}))
        app = keychain.get_connected_app()
        self.assertIsInstance(app, ConnectedAppOAuthConfig)

    def test_decrypt_config__no_config(self):
        keychain = self.keychain_class(self.project_config, self.key)
        config = keychain._decrypt_config(OrgConfig, None, extra=["test", keychain])
        self.assertEqual(config.__class__, OrgConfig)
        self.assertEqual(config.config, {})
        self.assertEqual(config.keychain, keychain)

    def test_decrypt_config__no_config_2(self):
        keychain = self.keychain_class(self.project_config, self.key)
        config = keychain._decrypt_config(BaseConfig, None)
        self.assertEqual(config.__class__, BaseConfig)
        self.assertEqual(config.config, {})

    def test_decrypt_config__wrong_key(self):
        keychain = self.keychain_class(self.project_config, self.key)
        keychain.set_org(self.org_config, False)

        keychain.key = "x" * 16
        with pytest.raises(KeychainKeyNotFound):
            keychain.get_org("test")

    # def test_decrypt_config__py2_bytes(self):
    #     keychain = self.keychain_class(self.project_config, self.key)
    #     s =
    #     config = keychain._decrypt_config(BaseConfig, s)
    #     assert config["tést"] == "ünicode"

    def test_validate_key__not_set(self):
        with self.assertRaises(KeychainKeyNotFound):
            self.keychain_class(self.project_config, None)

    def test_validate_key__wrong_length(self):
        with self.assertRaises(ConfigError):
            self.keychain_class(self.project_config, "1")


class TestEncryptedFileProjectKeychain(ProjectKeychainTestMixin):
    keychain_class = EncryptedFileProjectKeychain

    def setUp(self):
        self.universal_config = UniversalConfig()
        self.project_config = BaseProjectConfig(
            self.universal_config, config={"noyaml": True}
        )
        self.project_config.config["services"] = {
            "connected_app": {"attributes": {"test": {"required": True}}},
            "github": {"attributes": {"git": {"required": True}, "password": {}}},
            "not_configured": {"attributes": {"foo": {"required": True}}},
        }
        self.project_config.project__name = "TestProject"
        self.project_name = "TestProject"
        self.org_config = OrgConfig({"foo": "bar"}, "test")
        self.scratch_org_config = ScratchOrgConfig(
            {"foo": "bar", "scratch": True}, "test_scratch"
        )
        self.services = {
            "connected_app": ServiceConfig({"test": "value"}),
            "github": ServiceConfig({"git": "hub"}),
        }
        self.key = "0123456789123456"

        self._mk_temp_home()
        self._home_patch = mock.patch(
            "pathlib.Path.home", return_value=Path(self.tempdir_home)
        )
        self._home_patch.__enter__()
        self._mk_temp_project()
        os.chdir(self.tempdir_project)

    def tearDown(self):
        self._home_patch.__exit__(None, None, None)

    def _mk_temp_home(self):
        self.tempdir_home = tempfile.mkdtemp()
        global_config_dir = os.path.join(self.tempdir_home, ".cumulusci")
        os.makedirs(global_config_dir)

    def _mk_temp_project(self):
        self.tempdir_project = tempfile.mkdtemp()
        git_dir = os.path.join(self.tempdir_project, ".git")
        os.makedirs(git_dir)
        self._create_git_config()

    def _create_git_config(self):
        filename = os.path.join(self.tempdir_project, ".git", "config")
        content = (
            '[remote "origin"]\n'
            + f"  url = git@github.com:TestOwner/{self.project_name}"
        )
        self._write_file(filename, content)

    def _write_file(self, filename, content):
        with open(filename, "w") as f:
            f.write(content)

    def test_set_service_github_project(self):
        self.test_set_service_github(True)

    def test_set_and_get_org_global(self):
        self.test_set_and_get_org(True)

    def test_set_and_get_org__universal_config(self):
        keychain = self.keychain_class(self.universal_config, self.key)
        keychain.set_org(self.org_config, False)
        self.assertEqual(list(keychain.orgs.keys()), [])

    def test_load_files__empty(self):
        dummy_keychain = BaseEncryptedProjectKeychain(self.project_config, self.key)
        os.makedirs(os.path.join(self.tempdir_home, ".cumulusci", self.project_name))
        self._write_file(
            os.path.join(self.tempdir_home, "test.org"),
            dummy_keychain._encrypt_config(BaseConfig({"foo": "bar"})).decode("utf-8"),
        )
        keychain = self.keychain_class(self.project_config, self.key)
        del keychain.config["orgs"]
        with mock.patch.object(
            self.keychain_class, "global_config_dir", Path(self.tempdir_home)
        ):
            keychain._load_orgs()
        self.assertIn("foo", keychain.get_org("test").config)
        self.assertEqual(keychain.get_org("test").keychain, keychain)

    def test_load_file(self):
        self._write_file(os.path.join(self.tempdir_home, "config"), "foo")
        keychain = self.keychain_class(self.project_config, self.key)
        keychain._load_file(self.tempdir_home, "config", "from_file")
        self.assertEqual("foo", keychain.config["from_file"])

    def test_load_file__universal_config(self):
        self._write_file(os.path.join(self.tempdir_home, "config"), "foo")
        keychain = self.keychain_class(self.project_config, self.key)
        keychain._load_file(self.tempdir_home, "config", "from_file")
        self.assertEqual("foo", keychain.config["from_file"])

    @mock.patch("cumulusci.utils.fileutils.cleanup_org_cache_dirs")
    def test_remove_org(self, cleanup_org_cache_dirs):
        keychain = self.keychain_class(self.project_config, self.key)
        keychain.set_org(self.org_config)
        keychain.remove_org("test")
        self.assertNotIn("test", keychain.orgs)
        assert cleanup_org_cache_dirs.called_once_with(keychain, self.project_config)

    def test_remove_org__not_found(self):
        keychain = self.keychain_class(self.project_config, self.key)
        keychain.orgs["test"] = mock.Mock()
        with self.assertRaises(OrgNotFound):
            keychain.remove_org("test")

    def test_remove_org__global__not_found(self):
        keychain = self.keychain_class(self.project_config, self.key)
        keychain.orgs["test"] = mock.Mock()
        with self.assertRaises(OrgNotFound):
            keychain.remove_org("test", global_org=True)

    def test_set_and_get_org_local_should_not_shadow_global(self):
        keychain = self.keychain_class(self.project_config, self.key)
        self.org_config.global_org = True
        keychain.set_org(self.org_config, global_org=True)
        assert ["test"] == list(keychain.orgs.keys())
        assert isinstance(keychain.orgs["test"], GlobalOrg), keychain.orgs["test"]
        assert self.org_config.config == keychain.get_org("test").config
        assert Path(self.tempdir_home, ".cumulusci", "test.org").exists()

        # check that it saves to the right place
        with mock.patch(
            "cumulusci.core.keychain.encrypted_file_project_keychain.open"
        ) as o:
            self.org_config.save()
            opened_filename = o.mock_calls[0][1][0]
            assert ".cumulusci/test.org" in opened_filename.replace(
                os.sep, "/"
            ), opened_filename

        # check that it can be loaded in a fresh keychain
        new_keychain = self.keychain_class(self.project_config, self.key)
        org_config = new_keychain.get_org("test")
        assert org_config.global_org

<<<<<<< HEAD
    def test_project_cache_dir(self):
        keychain = self.keychain_class(self.project_config, self.key)
        assert keychain.project_cache_dir.name == ".cci"
=======
    def test_get_default_org__with_files(self):
        keychain = self.keychain_class(self.project_config, self.key)
        org_config = OrgConfig(self.org_config.config.copy(), "test", keychain=keychain)
        org_config.save()
        with open(self._default_org_path(), "w") as f:
            f.write("test")
        try:
            self.assertEqual(keychain.get_default_org()[1].config, org_config.config)
        finally:
            self._default_org_path().unlink()

    def test_get_default_org__with_files__missing_org(self):
        keychain = self.keychain_class(self.project_config, self.key)
        with open(self._default_org_path(), "w") as f:
            f.write("should_not_exist")
        assert self._default_org_path().exists()
        assert keychain.get_default_org() == (None, None)
        assert not self._default_org_path().exists()

    @mock.patch("sarge.Command")
    def test_set_default_org__with_files(self, Command):
        keychain = self.keychain_class(self.project_config, self.key)
        org_config = OrgConfig(self.org_config.config.copy(), "test")
        keychain.set_org(org_config)
        keychain.set_default_org("test")
        with open(self._default_org_path()) as f:
            assert f.read() == "test"
        self._default_org_path().unlink()

    @mock.patch("sarge.Command")
    def test_unset_default_org__with_files(self, Command):
        keychain = self.keychain_class(self.project_config, self.key)
        org_config = self.org_config.config.copy()
        org_config = OrgConfig(org_config, "test")
        keychain.set_org(org_config)
        keychain.set_default_org("test")
        keychain.unset_default_org()
        self.assertEqual(keychain.get_default_org()[1], None)
        assert not self._default_org_path().exists()

    def _default_org_path(self):
        return Path(self.tempdir_home) / ".cumulusci/TestProject/DEFAULT_ORG.txt"

    # old way of finding defaults used contents of the files themselves
    # we should preserve backwards compatibiliity for a few months
    def test_get_default_org__file_missing_fallback(self):
        keychain = self.keychain_class(self.project_config, self.key)
        org_config = OrgConfig(self.org_config.config.copy(), "test", keychain=keychain)
        org_config.config["default"] = True
        org_config.save()
        self.assertEqual(keychain.get_default_org()[1].config, org_config.config)
>>>>>>> 8322f2e2
<|MERGE_RESOLUTION|>--- conflicted
+++ resolved
@@ -517,11 +517,10 @@
         org_config = new_keychain.get_org("test")
         assert org_config.global_org
 
-<<<<<<< HEAD
     def test_project_cache_dir(self):
         keychain = self.keychain_class(self.project_config, self.key)
         assert keychain.project_cache_dir.name == ".cci"
-=======
+
     def test_get_default_org__with_files(self):
         keychain = self.keychain_class(self.project_config, self.key)
         org_config = OrgConfig(self.org_config.config.copy(), "test", keychain=keychain)
@@ -572,5 +571,4 @@
         org_config = OrgConfig(self.org_config.config.copy(), "test", keychain=keychain)
         org_config.config["default"] = True
         org_config.save()
-        self.assertEqual(keychain.get_default_org()[1].config, org_config.config)
->>>>>>> 8322f2e2
+        self.assertEqual(keychain.get_default_org()[1].config, org_config.config)